/**
 * Copyright (c) Microsoft Corporation. All rights reserved.
 * Licensed under the MIT License. See License.txt in the project root for
 * license information.
 */

package com.microsoft.rest.v2.http;

import okhttp3.Call;
import okhttp3.MediaType;
import okhttp3.Request;
import okhttp3.RequestBody;
import okhttp3.Response;
import rx.Single;
<<<<<<< HEAD

=======
>>>>>>> 584a9fd2
import java.io.IOException;

/**
 * A HttpClient that is implemented using OkHttp.
 */
public class OkHttpClient extends HttpClient {
    private final okhttp3.OkHttpClient client;

    /**
     * Create a new OkHttpClient.
     * @param client The inner OkHttpClient implementation.
     */
    public OkHttpClient(okhttp3.OkHttpClient client) {
        this.client = client;
    }

    /**
     * Send the provided request and block until the response is received.
     * @param request The HTTP request to send.
     * @return The HTTP response received.
     */
    @Override
    public Single<? extends HttpResponse> sendRequestAsync(HttpRequest request) {
        RequestBody requestBody = null;
        final String requestBodyString = request.body();
        if (requestBodyString != null && !requestBodyString.isEmpty()) {
            final MediaType mediaType = MediaType.parse(request.mimeType());
            requestBody = RequestBody.create(mediaType, requestBodyString);
        }

        final Request.Builder requestBuilder = new Request.Builder()
                .method(request.httpMethod(), requestBody)
                .url(request.url());

        for (HttpHeader header : request.headers()) {
<<<<<<< HEAD
            requestBuilder.addHeader(header.name(), header.value());
=======
            requestBuilder.addHeader(header.getName(), header.getValue());
>>>>>>> 584a9fd2
        }

        final Request okhttpRequest = requestBuilder.build();
        final Call call = client.newCall(okhttpRequest);

        Single<? extends HttpResponse> result;
        try {
            final Response response = call.execute();
            result = Single.just(new OkHttpResponse(response));
        }
        catch (IOException e) {
            result = Single.error(e);
        }

        return result;
    }
}<|MERGE_RESOLUTION|>--- conflicted
+++ resolved
@@ -12,10 +12,6 @@
 import okhttp3.RequestBody;
 import okhttp3.Response;
 import rx.Single;
-<<<<<<< HEAD
-
-=======
->>>>>>> 584a9fd2
 import java.io.IOException;
 
 /**
@@ -51,11 +47,7 @@
                 .url(request.url());
 
         for (HttpHeader header : request.headers()) {
-<<<<<<< HEAD
             requestBuilder.addHeader(header.name(), header.value());
-=======
-            requestBuilder.addHeader(header.getName(), header.getValue());
->>>>>>> 584a9fd2
         }
 
         final Request okhttpRequest = requestBuilder.build();

/**
 * Copyright (c) Microsoft Corporation. All rights reserved.
 * Licensed under the MIT License. See License.txt in the project root for
 * license information.
 */

package com.microsoft.rest.v2.http;

import com.microsoft.rest.protocol.SerializerAdapter;
import com.microsoft.rest.serializer.JacksonAdapter;
import rx.Single;

import java.io.ByteArrayInputStream;
import java.io.IOException;
import java.io.InputStream;

public class MockHttpResponse extends HttpResponse {
    private final static SerializerAdapter<?> serializer = new JacksonAdapter();

    private final boolean hasBody;
    private byte[] byteArray;
    private String string;

    public MockHttpResponse() {
        hasBody = false;
    }

    public MockHttpResponse(byte[] byteArray) {
        hasBody = true;
        this.byteArray = byteArray;
    }

    public MockHttpResponse(String string) {
        hasBody = true;
        this.string = string;
    }

    public MockHttpResponse(Object serializable) {
        hasBody = true;
        try {
            this.string = serializer.serialize(serializable);
        } catch (IOException e) {
            e.printStackTrace();
        }
    }

    @Override
<<<<<<< HEAD
    public Single<? extends InputStream> getBodyAsInputStreamAsync() {
=======
    public boolean hasBody() {
        return hasBody;
    }

    @Override
    public Single<? extends InputStream> bodyAsInputStreamAsync() {
>>>>>>> b24e6fdc
        return Single.just(new ByteArrayInputStream(byteArray));
    }

    @Override
    public Single<byte[]> bodyAsByteArrayAsync() {
        return Single.just(byteArray);
    }

    @Override
    public Single<String> bodyAsStringAsync() {
        return Single.just(string);
    }
}<|MERGE_RESOLUTION|>--- conflicted
+++ resolved
@@ -45,16 +45,7 @@
     }
 
     @Override
-<<<<<<< HEAD
-    public Single<? extends InputStream> getBodyAsInputStreamAsync() {
-=======
-    public boolean hasBody() {
-        return hasBody;
-    }
-
-    @Override
     public Single<? extends InputStream> bodyAsInputStreamAsync() {
->>>>>>> b24e6fdc
         return Single.just(new ByteArrayInputStream(byteArray));
     }
 

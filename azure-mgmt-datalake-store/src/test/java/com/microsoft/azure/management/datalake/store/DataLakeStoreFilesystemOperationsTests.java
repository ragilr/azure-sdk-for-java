--- conflicted
+++ resolved
@@ -8,7 +8,7 @@
 import com.microsoft.azure.management.datalake.store.models.FileStatusResult;
 import com.microsoft.azure.management.datalake.store.models.FileStatusesResult;
 import com.microsoft.azure.management.datalake.store.models.FileType;
-import com.microsoft.azure.management.resources.implementation.api.ResourceGroupInner;
+import com.microsoft.azure.management.resources.models.ResourceGroup;
 import org.apache.commons.lang3.StringUtils;
 import org.junit.AfterClass;
 import org.junit.Assert;
@@ -43,22 +43,22 @@
     @BeforeClass
     public static void setup() throws Exception {
         createClients();
-        ResourceGroupInner group = new ResourceGroupInner();
+        ResourceGroup group = new ResourceGroup();
         String location = "eastus2";
         group.setLocation(location);
-        resourceManagementClient.resourceGroups().createOrUpdate(rgName, group);
+        resourceManagementClient.getResourceGroupsOperations().createOrUpdate(rgName, group);
 
         // create storage and ADLS accounts, setting the accessKey
         DataLakeStoreAccount adlsAccount = new DataLakeStoreAccount();
         adlsAccount.setLocation(location);
         adlsAccount.setName(adlsAcct);
-        dataLakeStoreAccountManagementClient.accounts().create(rgName, adlsAcct, adlsAccount);
+        dataLakeStoreAccountManagementClient.getAccountOperations().create(rgName, adlsAcct, adlsAccount);
     }
 
     @AfterClass
     public static void cleanup() throws Exception {
         try {
-            resourceManagementClient.resourceGroups().delete(rgName);
+            resourceManagementClient.getResourceGroupsOperations().delete(rgName);
         }
         catch (Exception e) {
             // ignore failures during cleanup, as it is best effort
@@ -84,47 +84,24 @@
         GetAndCompareFileOrFolder(adlsAcct, filePath, FileType.FILE, 0);
 
         // verify it does not have an expiration
-<<<<<<< HEAD
-        var fileInfo = dataLakeStoreFileSystemManagementClient.fileSystems().GetFileInfo(filePath, adlsAcct);
-=======
         var fileInfo = dataLakeStoreFileSystemManagementClient.getFileSystemOperations().GetFileInfo(adlsAcct, filePath);
->>>>>>> 96829b63
         Assert.assertTrue(fileInfo.FileInfo.ExpirationTime <= 0 || fileInfo.FileInfo.ExpirationTime == maxTimeInMilliseconds, "Expiration time was not equal to 0 or DateTime.MaxValue.Ticks! Actual value reported: " + fileInfo.FileInfo.ExpirationTime);
 
         // set the expiration time as an absolute value
 
         var toSetAbsolute = ToUnixTimeStampMs(HttpMockServer.GetVariable("absoluteTime", DateTime.Now.AddSeconds(120).ToString()));
-<<<<<<< HEAD
-        dataLakeStoreFileSystemManagementClient.fileSystems().SetFileExpiry(filePath, ExpiryOptionType.Absolute, adlsAcct, toSetAbsolute);
-        fileInfo = dataLakeStoreFileSystemManagementClient.fileSystems().GetFileInfo(filePath, adlsAcct);
-=======
         dataLakeStoreFileSystemManagementClient.getFileSystemOperations().SetFileExpiry(adlsAcct, filePath, ExpiryOptionType.Absolute, toSetAbsolute);
         fileInfo = dataLakeStoreFileSystemManagementClient.getFileSystemOperations().GetFileInfo(adlsAcct, filePath);
->>>>>>> 96829b63
         VerifyTimeInAcceptableRange(toSetAbsolute, fileInfo.FileInfo.ExpirationTime.Value);
 
         // set the expiration time relative to now
         var toSetRelativeToNow = ToUnixTimeStampMs(HttpMockServer.GetVariable("relativeTime", DateTime.Now.AddSeconds(120).ToString()));
-<<<<<<< HEAD
-        dataLakeStoreFileSystemManagementClient.fileSystems().SetFileExpiry(filePath, ExpiryOptionType.RelativeToNow, adlsAcct, 120 * 1000);
-        fileInfo = dataLakeStoreFileSystemManagementClient.fileSystems().GetFileInfo(filePath, adlsAcct);
-=======
         dataLakeStoreFileSystemManagementClient.getFileSystemOperations().SetFileExpiry(adlsAcct, filePath, ExpiryOptionType.RelativeToNow, 120 * 1000);
         fileInfo = dataLakeStoreFileSystemManagementClient.getFileSystemOperations().GetFileInfo(adlsAcct, filePath);
->>>>>>> 96829b63
         VerifyTimeInAcceptableRange(toSetRelativeToNow, fileInfo.FileInfo.ExpirationTime.Value);
 
         // set expiration time relative to the creation time
         var toSetRelativeCreationTime = fileInfo.FileInfo.CreationTime.Value + (120 * 1000);
-<<<<<<< HEAD
-        dataLakeStoreFileSystemManagementClient.fileSystems().SetFileExpiry(filePath, ExpiryOptionType.RelativeToCreationDate, adlsAcct, 120 * 1000);
-        fileInfo = dataLakeStoreFileSystemManagementClient.fileSystems().GetFileInfo(filePath, adlsAcct);
-        VerifyTimeInAcceptableRange(toSetRelativeCreationTime, fileInfo.FileInfo.ExpirationTime.Value);
-
-        // reset expiration time to never
-        dataLakeStoreFileSystemManagementClient.fileSystems().SetFileExpiry(filePath, ExpiryOptionType.NeverExpire, adlsAcct);
-        fileInfo = dataLakeStoreFileSystemManagementClient.fileSystems().GetFileInfo(filePath, adlsAcct);
-=======
         dataLakeStoreFileSystemManagementClient.getFileSystemOperations().SetFileExpiry(adlsAcct, filePath, ExpiryOptionType.RelativeToCreationDate, 120 * 1000);
         fileInfo = dataLakeStoreFileSystemManagementClient.getFileSystemOperations().GetFileInfo(adlsAcct, filePath);
         VerifyTimeInAcceptableRange(toSetRelativeCreationTime, fileInfo.FileInfo.ExpirationTime.Value);
@@ -132,7 +109,6 @@
         // reset expiration time to never
         dataLakeStoreFileSystemManagementClient.getFileSystemOperations().SetFileExpiry(adlsAcct, filePath, ExpiryOptionType.NeverExpire);
         fileInfo = dataLakeStoreFileSystemManagementClient.getFileSystemOperations().GetFileInfo(adlsAcct, filePath);
->>>>>>> 96829b63
         Assert.assertTrue(fileInfo.FileInfo.ExpirationTime <= 0 || fileInfo.FileInfo.ExpirationTime == maxTimeInMilliseconds, "Expiration time was not equal to 0 or DateTime.MaxValue.Ticks! Actual value reported: " + fileInfo.FileInfo.ExpirationTime);
     }
 
@@ -144,26 +120,11 @@
         GetAndCompareFileOrFolder(adlsAcct, filePath, FileType.FILE, 0);
 
         // verify it does not have an expiration
-<<<<<<< HEAD
-        var fileInfo = dataLakeStoreFileSystemManagementClient.fileSystems().GetFileInfo(filePath, adlsAcct);
-=======
         var fileInfo = dataLakeStoreFileSystemManagementClient.getFileSystemOperations().GetFileInfo(adlsAcct, filePath);
->>>>>>> 96829b63
         Assert.assertTrue(fileInfo.FileInfo.ExpirationTime <= 0 || fileInfo.FileInfo.ExpirationTime == maxTimeInMilliseconds, "Expiration time was not equal to 0 or DateTime.MaxValue.Ticks! Actual value reported: " + fileInfo.FileInfo.ExpirationTime);
 
         // set the expiration time as an absolute value that is less than the creation time
         var toSetAbsolute = ToUnixTimeStampMs(HttpMockServer.GetVariable("absoluteNegativeTime", DateTime.Now.AddSeconds(-120).ToString()));
-<<<<<<< HEAD
-        Assert.assertThrows<CloudException>(() => dataLakeStoreFileSystemManagementClient.fileSystems().SetFileExpiry(filePath, ExpiryOptionType.Absolute, adlsAcct, toSetAbsolute));
-
-        // set the expiration time as an absolute value that is greater than max allowed time
-        toSetAbsolute = ToUnixTimeStampMs(DateTime.MaxValue.ToString()) + 1000;
-        Assert.assertThrows<CloudException>(() => dataLakeStoreFileSystemManagementClient.fileSystems().SetFileExpiry(filePath, ExpiryOptionType.Absolute, adlsAcct, toSetAbsolute));
-
-        // reset expiration time to never with a value and confirm the value is not honored
-        dataLakeStoreFileSystemManagementClient.fileSystems().SetFileExpiry(filePath, ExpiryOptionType.NeverExpire, adlsAcct, 400);
-        fileInfo = dataLakeStoreFileSystemManagementClient.fileSystems().GetFileInfo(filePath, adlsAcct);
-=======
         Assert.assertThrows<CloudException>(() => dataLakeStoreFileSystemManagementClient.getFileSystemOperations().SetFileExpiry(adlsAcct, filePath, ExpiryOptionType.Absolute, toSetAbsolute));
 
         // set the expiration time as an absolute value that is greater than max allowed time
@@ -173,7 +134,6 @@
         // reset expiration time to never with a value and confirm the value is not honored
         dataLakeStoreFileSystemManagementClient.getFileSystemOperations().SetFileExpiry(adlsAcct, filePath, ExpiryOptionType.NeverExpire, 400);
         fileInfo = dataLakeStoreFileSystemManagementClient.getFileSystemOperations().GetFileInfo(adlsAcct, filePath);
->>>>>>> 96829b63
         Assert.assertTrue(fileInfo.FileInfo.ExpirationTime <= 0 || fileInfo.FileInfo.ExpirationTime == maxTimeInMilliseconds, "Expiration time was not equal to 0 or DateTime.MaxValue.Ticks! Actual value reported: " + fileInfo.FileInfo.ExpirationTime);
     }
     */
@@ -189,11 +149,7 @@
         GetAndCompareFileOrFolder(adlsAcct, filePath, FileType.FILE, 0);
 
         // List all the contents in the folder
-<<<<<<< HEAD
-        FileStatusesResult listFolderResponse = dataLakeStoreFileSystemManagementClient.fileSystems().listFileStatus(folderPath, adlsAcct).getBody();
-=======
         FileStatusesResult listFolderResponse = dataLakeStoreFileSystemManagementClient.getFileSystemOperations().listFileStatus(adlsAcct, folderPath).getBody();
->>>>>>> 96829b63
 
         // We know that this directory is brand new, so the contents should only be the one file.
         Assert.assertEquals(1, listFolderResponse.getFileStatuses().getFileStatus().size());
@@ -225,13 +181,7 @@
 
         // Append to the file that we created
         String fileContentsToAppend = "More test contents, that were appended!";
-<<<<<<< HEAD
-        dataLakeStoreFileSystemManagementClient.fileSystems().append(filePath,
-            adlsAcct,
-                fileContentsToAppend.getBytes());
-=======
         dataLakeStoreFileSystemManagementClient.getFileSystemOperations().append(adlsAcct, filePath, fileContentsToAppend.getBytes());
->>>>>>> 96829b63
 
         GetAndCompareFileOrFolder(adlsAcct, filePath, FileType.FILE,
                 fileContentsToAppend.length());
@@ -250,12 +200,7 @@
 
         String targetFolder = CreateFolder(adlsAcct, true);
 
-<<<<<<< HEAD
-        dataLakeStoreFileSystemManagementClient.fileSystems().concat(
-                String.format("%s/%s", targetFolder, fileToConcatTo),
-=======
         dataLakeStoreFileSystemManagementClient.getFileSystemOperations().concat(
->>>>>>> 96829b63
                 adlsAcct,
                 String.format("%s/%s", targetFolder, fileToConcatTo),
                 Arrays.asList(new String[]{filePath1, filePath2})
@@ -268,12 +213,7 @@
 
         // Attempt to get the files that were concatted together, which should fail and throw
         try {
-<<<<<<< HEAD
-            dataLakeStoreFileSystemManagementClient.fileSystems().getFileStatus(filePath1,
-                    adlsAcct);
-=======
             dataLakeStoreFileSystemManagementClient.getFileSystemOperations().getFileStatus(adlsAcct, filePath1);
->>>>>>> 96829b63
             Assert.assertTrue("Able to get the old file after concat", false);
         }
         catch (Exception e) {
@@ -281,12 +221,7 @@
         }
 
         try {
-<<<<<<< HEAD
-            dataLakeStoreFileSystemManagementClient.fileSystems().getFileStatus(filePath2,
-                    adlsAcct);
-=======
             dataLakeStoreFileSystemManagementClient.getFileSystemOperations().getFileStatus(adlsAcct, filePath2);
->>>>>>> 96829b63
             Assert.assertTrue("Able to get the old file after concat", false);
         }
         catch (Exception e) {
@@ -307,12 +242,7 @@
 
         String targetFolder = CreateFolder(adlsAcct, true);
 
-<<<<<<< HEAD
-        dataLakeStoreFileSystemManagementClient.fileSystems().msConcat(
-                String.format("%s/%s", targetFolder, fileToConcatTo),
-=======
         dataLakeStoreFileSystemManagementClient.getFileSystemOperations().msConcat(
->>>>>>> 96829b63
                 adlsAcct,
                 String.format("%s/%s", targetFolder, fileToConcatTo),
                 String.format("sources=%s,%s", filePath1, filePath2).getBytes(),
@@ -325,12 +255,7 @@
 
         // Attempt to get the files that were concatted together, which should fail and throw
         try {
-<<<<<<< HEAD
-            dataLakeStoreFileSystemManagementClient.fileSystems().getFileStatus(filePath1,
-                    adlsAcct);
-=======
             dataLakeStoreFileSystemManagementClient.getFileSystemOperations().getFileStatus(adlsAcct, filePath1);
->>>>>>> 96829b63
             Assert.assertTrue("Able to get the old file after concat", false);
         }
         catch (Exception e) {
@@ -338,12 +263,7 @@
         }
 
         try {
-<<<<<<< HEAD
-            dataLakeStoreFileSystemManagementClient.fileSystems().getFileStatus(filePath2,
-                    adlsAcct);
-=======
             dataLakeStoreFileSystemManagementClient.getFileSystemOperations().getFileStatus(adlsAcct, filePath2);
->>>>>>> 96829b63
             Assert.assertTrue("Able to get the old file after concat", false);
         }
         catch (Exception e) {
@@ -370,12 +290,7 @@
 
         String destination = String.format("%s/%s", targetFolder, fileToConcatTo);
 
-<<<<<<< HEAD
-        dataLakeStoreFileSystemManagementClient.fileSystems().msConcat(
-                destination,
-=======
         dataLakeStoreFileSystemManagementClient.getFileSystemOperations().msConcat(
->>>>>>> 96829b63
                 adlsAcct,
                 destination,
                 String.format("sources=%s,%s", filePath1, filePath2).getBytes(),
@@ -388,11 +303,7 @@
 
         // Attempt to get the files that were concatted together, which should fail and throw
         try {
-<<<<<<< HEAD
-            dataLakeStoreFileSystemManagementClient.fileSystems().getFileStatus(filePath1, adlsAcct);
-=======
             dataLakeStoreFileSystemManagementClient.getFileSystemOperations().getFileStatus(adlsAcct, filePath1);
->>>>>>> 96829b63
             Assert.assertTrue("Able to get the old file after concat", false);
         }
         catch (Exception e) {
@@ -400,11 +311,7 @@
         }
 
         try {
-<<<<<<< HEAD
-            dataLakeStoreFileSystemManagementClient.fileSystems().getFileStatus(filePath2, adlsAcct);
-=======
             dataLakeStoreFileSystemManagementClient.getFileSystemOperations().getFileStatus(adlsAcct, filePath2);
->>>>>>> 96829b63
             Assert.assertTrue("Able to get the old file after concat", false);
         }
         catch (Exception e) {
@@ -413,11 +320,7 @@
 
         // Attempt to get the folder that was created for concat, which should fail and be deleted.
         try {
-<<<<<<< HEAD
-            dataLakeStoreFileSystemManagementClient.fileSystems().getFileStatus(concatFolderPath, adlsAcct);
-=======
             dataLakeStoreFileSystemManagementClient.getFileSystemOperations().getFileStatus(adlsAcct, concatFolderPath);
->>>>>>> 96829b63
             Assert.assertTrue("Able to get the old folder after concat", false);
         }
         catch (Exception e) {
@@ -438,11 +341,7 @@
 
         // Move file first
         String fileToMove = "SDKTestMoveFile01.txt";
-<<<<<<< HEAD
-        FileOperationResult moveFileResponse = dataLakeStoreFileSystemManagementClient.fileSystems().rename(filePath,
-=======
         FileOperationResult moveFileResponse = dataLakeStoreFileSystemManagementClient.getFileSystemOperations().rename(
->>>>>>> 96829b63
                 adlsAcct,
                 filePath,
                 String.format("%s/%s", targetFolder1, fileToMove)).getBody();
@@ -454,11 +353,7 @@
 
         // Ensure the old file is gone
         try {
-<<<<<<< HEAD
-            dataLakeStoreFileSystemManagementClient.fileSystems().getFileStatus(filePath, adlsAcct);
-=======
             dataLakeStoreFileSystemManagementClient.getFileSystemOperations().getFileStatus(adlsAcct, filePath);
->>>>>>> 96829b63
             Assert.assertTrue("Able to get the old file after rename", false);
         }
         catch (Exception e) {
@@ -466,14 +361,9 @@
         }
 
         // Now move folder completely.
-<<<<<<< HEAD
-        FileOperationResult moveFolderResponse = dataLakeStoreFileSystemManagementClient.fileSystems().rename(targetFolder1,
-                adlsAcct,
-=======
         FileOperationResult moveFolderResponse = dataLakeStoreFileSystemManagementClient.getFileSystemOperations().rename(
                 adlsAcct, 
                 targetFolder1,
->>>>>>> 96829b63
                 targetFolder2).getBody();
         Assert.assertTrue(moveFolderResponse.getOperationResult());
 
@@ -482,25 +372,16 @@
 
         // ensure all the contents of the folder moved
         // List all the contents in the folder
-<<<<<<< HEAD
-        FileStatusesResult listFolderResponse = dataLakeStoreFileSystemManagementClient.fileSystems().listFileStatus(targetFolder2,
-                adlsAcct).getBody();
-=======
         FileStatusesResult listFolderResponse = dataLakeStoreFileSystemManagementClient.getFileSystemOperations().listFileStatus(
                 adlsAcct, 
                 targetFolder2).getBody();
->>>>>>> 96829b63
 
         // We know that this directory is brand new, so the contents should only be the one file.
         Assert.assertEquals(1, listFolderResponse.getFileStatuses().getFileStatus().size());
         Assert.assertEquals(FileType.FILE, listFolderResponse.getFileStatuses().getFileStatus().get(0).getType());
 
         try {
-<<<<<<< HEAD
-            dataLakeStoreFileSystemManagementClient.fileSystems().getFileStatus(targetFolder1, adlsAcct);
-=======
             dataLakeStoreFileSystemManagementClient.getFileSystemOperations().getFileStatus(adlsAcct, targetFolder1);
->>>>>>> 96829b63
             Assert.assertTrue("Able to get the old folder after rename", false);
         }
         catch (Exception e) {
@@ -550,12 +431,7 @@
     @Test
     public void DataLakeStoreFileSystemGetAndSetAcl() throws Exception
     {
-<<<<<<< HEAD
-        AclStatusResult currentAcl = dataLakeStoreFileSystemManagementClient.fileSystems().getAclStatus("/",
-                adlsAcct).getBody();
-=======
         AclStatusResult currentAcl = dataLakeStoreFileSystemManagementClient.getFileSystemOperations().getAclStatus(adlsAcct, "/").getBody();
->>>>>>> 96829b63
 
         List<String> aclToReplaceWith = new ArrayList<String>(currentAcl.getAclStatus().getEntries());
         String originalOther = "";
@@ -573,19 +449,6 @@
         Assert.assertFalse(originalOther == null || StringUtils.isEmpty(originalOther));
 
         // Set the other acl to RWX
-<<<<<<< HEAD
-        dataLakeStoreFileSystemManagementClient.fileSystems().setAcl("/",
-                adlsAcct,
-                StringUtils.join(",", aclToReplaceWith));
-
-        AclStatusResult newAcl = dataLakeStoreFileSystemManagementClient.fileSystems().getAclStatus("/",
-                adlsAcct).getBody();
-        // verify the ACL actually changed
-
-        // Check the access first and assert that it returns OK (note: this is currently only for the user making the request, so it is not testing "other")
-        dataLakeStoreFileSystemManagementClient.fileSystems().checkAccess("/",
-                adlsAcct, "rwx");
-=======
         dataLakeStoreFileSystemManagementClient.getFileSystemOperations().setAcl(adlsAcct, "/",
                 StringUtils.join(aclToReplaceWith, ","));
 
@@ -597,7 +460,6 @@
                 adlsAcct, 
                 "/",
                 "rwx");
->>>>>>> 96829b63
 
         boolean foundIt = false;
         for (String entry: newAcl.getAclStatus().getEntries())
@@ -612,14 +474,6 @@
         Assert.assertTrue(foundIt);
 
         // Set it back using specific entry
-<<<<<<< HEAD
-        dataLakeStoreFileSystemManagementClient.fileSystems().modifyAclEntries("/",
-                adlsAcct, originalOther);
-
-        // Now confirm that it equals the original ACL
-        List<String> finalEntries = dataLakeStoreFileSystemManagementClient.fileSystems().getAclStatus("/",
-                adlsAcct).getBody()
-=======
         dataLakeStoreFileSystemManagementClient.getFileSystemOperations().modifyAclEntries(
                 adlsAcct, 
                 "/",
@@ -627,7 +481,6 @@
 
         // Now confirm that it equals the original ACL
         List<String> finalEntries = dataLakeStoreFileSystemManagementClient.getFileSystemOperations().getAclStatus(adlsAcct, "/").getBody()
->>>>>>> 96829b63
                 .getAclStatus().getEntries();
         for (String entry: finalEntries)
         {
@@ -652,19 +505,10 @@
 
         String filePath = CreateFile(adlsAcct, true, true, folderToCreate);
         FileStatusProperties originalFileStatus =
-<<<<<<< HEAD
-                dataLakeStoreFileSystemManagementClient.fileSystems().getFileStatus(filePath,
-                        adlsAcct).getBody().getFileStatus();
-        // TODO: Set replication on file, this has been removed until it is confirmed as a supported API.
-            /*
-            var replicationResponse = dataLakeStoreFileSystemManagementClient.fileSystems().SetReplication(filePath,
-                adlsAcct, 3);
-=======
                 dataLakeStoreFileSystemManagementClient.getFileSystemOperations().getFileStatus(adlsAcct, filePath).getBody().getFileStatus();
         // TODO: Set replication on file, this has been removed until it is confirmed as a supported API.
             /*
             var replicationResponse = dataLakeStoreFileSystemManagementClient.getFileSystemOperations().SetReplication(adlsAcct, filePath, 3);
->>>>>>> 96829b63
             Assert.assertTrue(replicationResponse.Boolean);
             */
 
@@ -679,20 +523,10 @@
         // We use a static date for now since we aren't interested in whether the value is set properly, only that the method returns a 200.
             /* TODO: Re enable once supported.
             var timeToSet = new DateTime(2015, 10, 26, 14, 30, 0).Ticks;
-<<<<<<< HEAD
-            dataLakeStoreFileSystemManagementClient.fileSystems().SetTimes(filePath,
-                adlsAcct, timeToSet, timeToSet);
-
-            var fileStatusAfterTime =
-                dataLakeStoreFileSystemManagementClient.fileSystems().getFileStatus(filePath,
-                    adlsAcct)
-                    .FileStatus;
-=======
             dataLakeStoreFileSystemManagementClient.getFileSystemOperations().SetTimes(adlsAcct, filePath, timeToSet, timeToSet);
 
             var fileStatusAfterTime =
                 dataLakeStoreFileSystemManagementClient.getFileSystemOperations().getFileStatus(adlsAcct, filePath).FileStatus;
->>>>>>> 96829b63
             */
 
             /*
@@ -704,12 +538,7 @@
         // TODO: Symlink creation is explicitly not supported, but when it is this should be enabled.
             /*
             var symLinkName = generateName("testPath/symlinktest1");
-<<<<<<< HEAD
-            Assert.assertThrows<CloudException>(() => dataLakeStoreFileSystemManagementClient.fileSystems().CreateSymLink(filePath,
-                adlsAcct, symLinkName, true));
-=======
             Assert.assertThrows<CloudException>(() => dataLakeStoreFileSystemManagementClient.getFileSystemOperations().CreateSymLink(adlsAcct, filePath, symLinkName, true));
->>>>>>> 96829b63
             */
 
         // Once symlinks are available, remove the throws test and uncomment out this code.
@@ -720,12 +549,7 @@
     @Test
     public void DataLakeStoreFileSystemGetAcl() throws Exception
     {
-<<<<<<< HEAD
-        AclStatusResult aclGetResponse = dataLakeStoreFileSystemManagementClient.fileSystems().getAclStatus("/",
-                adlsAcct).getBody();
-=======
         AclStatusResult aclGetResponse = dataLakeStoreFileSystemManagementClient.getFileSystemOperations().getAclStatus(adlsAcct, "/").getBody();
->>>>>>> 96829b63
 
         Assert.assertNotNull(aclGetResponse.getAclStatus());
         Assert.assertTrue(aclGetResponse.getAclStatus().getEntries().size() > 0);
@@ -736,11 +560,7 @@
     @Test
     public void DataLakeStoreFileSystemSetAcl() throws Exception
     {
-<<<<<<< HEAD
-        AclStatusResult aclGetResponse = dataLakeStoreFileSystemManagementClient.fileSystems().getAclStatus("/", adlsAcct).getBody();
-=======
         AclStatusResult aclGetResponse = dataLakeStoreFileSystemManagementClient.getFileSystemOperations().getAclStatus(adlsAcct, "/").getBody();
->>>>>>> 96829b63
 
         Assert.assertNotNull(aclGetResponse.getAclStatus());
         Assert.assertTrue(aclGetResponse.getAclStatus().getEntries().size() > 0);
@@ -752,22 +572,12 @@
         String aclUserId = UUID.randomUUID().toString();
         newAcls += String.format(",user:%s:rwx", aclUserId);
 
-<<<<<<< HEAD
-        dataLakeStoreFileSystemManagementClient.fileSystems().setAcl("/",
-                adlsAcct,
-                newAcls);
-
-        // retrieve the ACL again and confirm the new entry is present
-        aclGetResponse = dataLakeStoreFileSystemManagementClient.fileSystems().getAclStatus("/",
-                adlsAcct).getBody();
-=======
         dataLakeStoreFileSystemManagementClient.getFileSystemOperations().setAcl(adlsAcct, 
                 "/",
                 newAcls);
 
         // retrieve the ACL again and confirm the new entry is present
         aclGetResponse = dataLakeStoreFileSystemManagementClient.getFileSystemOperations().getAclStatus(adlsAcct, "/").getBody();
->>>>>>> 96829b63
 
         Assert.assertNotNull(aclGetResponse.getAclStatus());
         Assert.assertTrue(aclGetResponse.getAclStatus().getEntries().size() > 0);
@@ -787,11 +597,7 @@
     @Test
     public void DataLakeStoreFileSystemSetDeleteAclEntry() throws Exception
     {
-<<<<<<< HEAD
-        AclStatusResult aclGetResponse = dataLakeStoreFileSystemManagementClient.fileSystems().getAclStatus("/", adlsAcct).getBody();
-=======
         AclStatusResult aclGetResponse = dataLakeStoreFileSystemManagementClient.getFileSystemOperations().getAclStatus(adlsAcct, "/").getBody();
->>>>>>> 96829b63
 
         Assert.assertNotNull(aclGetResponse.getAclStatus());
         Assert.assertTrue(aclGetResponse.getAclStatus().getEntries().size() > 0);
@@ -801,21 +607,11 @@
         String aclUserId = UUID.randomUUID().toString();
         String newAce = String.format("user:%s:rwx", aclUserId);
 
-<<<<<<< HEAD
-        dataLakeStoreFileSystemManagementClient.fileSystems().modifyAclEntries("",
-                adlsAcct,
-                newAce);
-
-        // retrieve the ACL again and confirm the new entry is present
-        aclGetResponse = dataLakeStoreFileSystemManagementClient.fileSystems().getAclStatus("/",
-                adlsAcct).getBody();
-=======
         dataLakeStoreFileSystemManagementClient.getFileSystemOperations().modifyAclEntries(adlsAcct, "",
                 newAce);
 
         // retrieve the ACL again and confirm the new entry is present
         aclGetResponse = dataLakeStoreFileSystemManagementClient.getFileSystemOperations().getAclStatus(adlsAcct, "/").getBody();
->>>>>>> 96829b63
 
         Assert.assertNotNull(aclGetResponse.getAclStatus());
         Assert.assertTrue(aclGetResponse.getAclStatus().getEntries().size() > 0);
@@ -833,15 +629,6 @@
 
         // now remove the entry
         String aceToRemove = String.format(",user:%s", aclUserId);
-<<<<<<< HEAD
-        dataLakeStoreFileSystemManagementClient.fileSystems().removeAclEntries("/",
-                adlsAcct,
-                aceToRemove);
-
-        // retrieve the ACL again and confirm the new entry is present
-        aclGetResponse = dataLakeStoreFileSystemManagementClient.fileSystems().getAclStatus("/",
-                adlsAcct).getBody();
-=======
         dataLakeStoreFileSystemManagementClient.getFileSystemOperations().removeAclEntries(
                 adlsAcct, 
                 "/",
@@ -849,7 +636,6 @@
 
         // retrieve the ACL again and confirm the new entry is present
         aclGetResponse = dataLakeStoreFileSystemManagementClient.getFileSystemOperations().getAclStatus(adlsAcct, "/").getBody();
->>>>>>> 96829b63
 
         Assert.assertNotNull(aclGetResponse.getAclStatus());
         Assert.assertTrue(aclGetResponse.getAclStatus().getEntries().size() > 0);
@@ -874,11 +660,7 @@
                 ? generateName(folderToCreate)
                 : folderToCreate;
 
-<<<<<<< HEAD
-        FileOperationResult response = dataLakeStoreFileSystemManagementClient.fileSystems().mkdirs(folderPath, caboAccountName).getBody();
-=======
         FileOperationResult response = dataLakeStoreFileSystemManagementClient.getFileSystemOperations().mkdirs(caboAccountName, folderPath).getBody();
->>>>>>> 96829b63
         Assert.assertTrue(response.getOperationResult());
 
         return folderPath;
@@ -891,16 +673,6 @@
 
         if (!withContents)
         {
-<<<<<<< HEAD
-            dataLakeStoreFileSystemManagementClient.fileSystems().create(
-                    filePath,
-                    caboAccountName);
-        }
-        else
-        {
-            dataLakeStoreFileSystemManagementClient.fileSystems().create(
-                    filePath,
-=======
             dataLakeStoreFileSystemManagementClient.getFileSystemOperations().create(
                     caboAccountName,
                     filePath);
@@ -908,7 +680,6 @@
         else
         {
             dataLakeStoreFileSystemManagementClient.getFileSystemOperations().create(
->>>>>>> 96829b63
                     caboAccountName,
                     filePath,
                     fileContentsToAdd.getBytes(),
@@ -920,11 +691,7 @@
 
     private FileStatusResult GetAndCompareFileOrFolder(String caboAccountName, String fileOrFolderPath, FileType expectedType, long expectedLength) throws Exception
     {
-<<<<<<< HEAD
-        FileStatusResult getResponse = dataLakeStoreFileSystemManagementClient.fileSystems().getFileStatus(fileOrFolderPath, caboAccountName).getBody();
-=======
         FileStatusResult getResponse = dataLakeStoreFileSystemManagementClient.getFileSystemOperations().getFileStatus(caboAccountName, fileOrFolderPath).getBody();
->>>>>>> 96829b63
         Assert.assertEquals(expectedLength, (long) getResponse.getFileStatus().getLength());
         Assert.assertEquals(expectedType, getResponse.getFileStatus().getType());
 
@@ -934,11 +701,7 @@
     private void CompareFileContents(String caboAccountName, String filePath, String expectedContents) throws Exception
     {
         // download a file and ensure they are equal
-<<<<<<< HEAD
-        InputStream openResponse = dataLakeStoreFileSystemManagementClient.fileSystems().open(filePath, caboAccountName).getBody();
-=======
         InputStream openResponse = dataLakeStoreFileSystemManagementClient.getFileSystemOperations().open(caboAccountName, filePath).getBody();
->>>>>>> 96829b63
         Assert.assertNotNull(openResponse);
         Writer writer = new StringWriter();
         char[] buffer = new char[1024];
@@ -964,11 +727,7 @@
             // try to delete a folder that doesn't exist or should fail
             try
             {
-<<<<<<< HEAD
-                FileOperationResult deleteFolderResponse = dataLakeStoreFileSystemManagementClient.fileSystems().delete(folderPath, caboAccountName, recursive).getBody();
-=======
                 FileOperationResult deleteFolderResponse = dataLakeStoreFileSystemManagementClient.getFileSystemOperations().delete(caboAccountName, folderPath, recursive).getBody();
->>>>>>> 96829b63
                 Assert.assertTrue(!deleteFolderResponse.getOperationResult());
             }
             catch (Exception e)
@@ -979,11 +738,7 @@
         else
         {
             // Delete a folder
-<<<<<<< HEAD
-            FileOperationResult deleteFolderResponse = dataLakeStoreFileSystemManagementClient.fileSystems().delete(folderPath, caboAccountName, recursive).getBody();
-=======
             FileOperationResult deleteFolderResponse = dataLakeStoreFileSystemManagementClient.getFileSystemOperations().delete(caboAccountName, folderPath, recursive).getBody();
->>>>>>> 96829b63
             Assert.assertTrue(deleteFolderResponse.getOperationResult());
         }
     }
@@ -995,11 +750,7 @@
             // try to delete a file that doesn't exist
             try
             {
-<<<<<<< HEAD
-                FileOperationResult deleteFileResponse = dataLakeStoreFileSystemManagementClient.fileSystems().delete(filePath, caboAccountName, false).getBody();
-=======
                 FileOperationResult deleteFileResponse = dataLakeStoreFileSystemManagementClient.getFileSystemOperations().delete(caboAccountName, filePath, false).getBody();
->>>>>>> 96829b63
                 Assert.assertTrue(!deleteFileResponse.getOperationResult());
             }
             catch (Exception e)
@@ -1010,11 +761,7 @@
         else
         {
             // Delete a file
-<<<<<<< HEAD
-            FileOperationResult deleteFileResponse = dataLakeStoreFileSystemManagementClient.fileSystems().delete(filePath, caboAccountName, false).getBody();
-=======
             FileOperationResult deleteFileResponse = dataLakeStoreFileSystemManagementClient.getFileSystemOperations().delete(caboAccountName, filePath, false).getBody();
->>>>>>> 96829b63
             Assert.assertTrue(deleteFileResponse.getOperationResult());
         }
     }

--- conflicted
+++ resolved
@@ -160,19 +160,11 @@
             client.IntModel.PutMax64(Int64.MaxValue);
             client.IntModel.PutMin64(Int64.MinValue);
             client.IntModel.GetNull();
-<<<<<<< HEAD
             Assert.Throws<RestException>(() => client.IntModel.GetInvalid());
             Assert.Throws<RestException>(() => client.IntModel.GetOverflowInt32());
             Assert.Throws<RestException>(() => client.IntModel.GetOverflowInt64());
             Assert.Throws<RestException>(() => client.IntModel.GetUnderflowInt32());
             Assert.Throws<RestException>(() => client.IntModel.GetUnderflowInt64());
-=======
-            Assert.Throws<JsonReaderException>(() => client.IntModel.GetInvalid());
-            Assert.Throws<JsonReaderException>(() => client.IntModel.GetOverflowInt32());
-            Assert.Throws<JsonReaderException>(() => client.IntModel.GetOverflowInt64());
-            Assert.Throws<JsonReaderException>(() => client.IntModel.GetUnderflowInt32());
-            Assert.Throws<JsonReaderException>(() => client.IntModel.GetUnderflowInt64());
->>>>>>> 415650f1
         }
 
         [Fact]

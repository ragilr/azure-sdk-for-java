--- conflicted
+++ resolved
@@ -86,25 +86,14 @@
             addressSpace = new AddressSpace();
             inner.withAddressSpace(addressSpace);
         }
-<<<<<<< HEAD
 
         if (addressSpace.addressPrefixes() == null) {
-            addressSpace.setAddressPrefixes(new ArrayList<String>());
+            addressSpace.withAddressPrefixes(new ArrayList<String>());
         }
 
         // Initialize subnets
         if (inner.subnets() == null) {
-            inner.setSubnets(new ArrayList<SubnetInner>());
-=======
-        
-        if(addressSpace.addressPrefixes() == null) {
-            addressSpace.withAddressPrefixes(new ArrayList<String>());
-        }
-
-        // Initialize subnets
-        if(inner.subnets() == null) {
             inner.withSubnets(new ArrayList<SubnetInner>());
->>>>>>> bea887da
         }
 
         // Initialize DHCP options (DNS servers)
@@ -113,15 +102,9 @@
             dhcp = new DhcpOptions();
             inner.withDhcpOptions(dhcp);
         }
-<<<<<<< HEAD
 
         if (dhcp.dnsServers() == null) {
-            dhcp.setDnsServers(new ArrayList<String>());
-=======
-        
-        if(dhcp.dnsServers() == null) {
             dhcp.withDnsServers(new ArrayList<String>());
->>>>>>> bea887da
         }
 
         return new NetworkImpl(name, inner, this.client, this.resourceGroups);

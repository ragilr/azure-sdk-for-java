--- conflicted
+++ resolved
@@ -185,11 +185,7 @@
      * @param publicIPAddress the publicIPAddress value to set
      * @return the NetworkInterfaceIPConfiguration object itself.
      */
-<<<<<<< HEAD
-    public NetworkInterfaceIPConfiguration withPublicIPAddress(PublicIPAddressInner publicIPAddress) {
-=======
-    public NetworkInterfaceIPConfiguration setPublicIPAddress(SubResource publicIPAddress) {
->>>>>>> 86beb8ee
+    public NetworkInterfaceIPConfiguration withPublicIPAddress(SubResource publicIPAddress) {
         this.publicIPAddress = publicIPAddress;
         return this;
     }

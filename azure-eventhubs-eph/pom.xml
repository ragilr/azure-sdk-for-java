--- conflicted
+++ resolved
@@ -3,11 +3,7 @@
   <parent>
 	<groupId>com.microsoft.azure</groupId>
 	<artifactId>azure-eventhubs-clients</artifactId>
-<<<<<<< HEAD
-	<version>0.14.1-SNAPSHOT</version>
-=======
 	<version>0.14.3</version>
->>>>>>> 77be025a
   </parent>
 
   <modelVersion>4.0.0</modelVersion>
@@ -28,11 +24,7 @@
     <dependency>
         <groupId>com.microsoft.azure</groupId>
         <artifactId>azure-storage</artifactId>
-<<<<<<< HEAD
-        <version>5.1.0</version>
-=======
         <version>5.3.1</version>
->>>>>>> 77be025a
     </dependency>
     <dependency>
 	   	<groupId>com.google.code.gson</groupId>

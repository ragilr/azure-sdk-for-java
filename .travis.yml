language: csharp
sudo: false
mono:
  - beta
addons:
  apt:
<<<<<<< HEAD
    sources:
    - debian-sid
    - deadsnakes
=======
>>>>>>> 0f75401b
    packages:
    # Packages required for android build
    - libc6-i386
    - lib32stdc++6
    - lib32gcc1
    - lib32ncurses5
    - lib32z1
install:
  # Install libunwind required for DNX
  - wget http://download.savannah.gnu.org/releases/libunwind/libunwind-1.1.tar.gz
  - tar xzvf libunwind-1.1.tar.gz
  - libunwind-1.1/configure --prefix=$HOME/.local
  - make && make install
  - export LD_LIBRARY_PATH=$HOME/.local/lib/:$LD_LIBRARY_PATH
  # Install npm
  - curl -sSL https://raw.githubusercontent.com/aspnet/Home/dev/dnvminstall.sh | sh && source ~/.dnx/dnvm/dnvm.sh && dnvm upgrade
  - npm install -g npm@'>=1.4.3'
  - npm install
  # Install ruby dependencies
  - rvm use 2.2.1 --install --binary --fuzzy
  - gem install bundler
  - bundle install
<<<<<<< HEAD
  - pip install --user tox
=======
  # Install android SDK
  - mkdir android
  - wget -qO- "http://dl.google.com/android/android-sdk_r23.0.2-linux.tgz" | tar -zxv -C ./android
  - echo y | ./android/android-sdk-linux/tools/android update sdk --all --filter platform-tools,android-23,build-tools-23.0.1,extra-android-support,extra-android-m2repository,extra-google-m2repository --no-ui --force
  - export ANDROID_HOME=`pwd`/android/android-sdk-linux
>>>>>>> 0f75401b
script:
  - dnvm install 1.0.0-rc1-final -r mono
  - dnvm install 1.0.0-rc1-final -r coreclr
  - dnvm use 1.0.0-rc1-final -r coreclr -persistent
  - gulp
after_script:
  - echo "========== Server log: ============"
  - pwd
  - ls -al
  - ls -al TestResults
  - cat TestResults/*.log
notifications:
  slack:
    secure: d0PFVLcyqcMxNtmZ8JaEpIBzXbUbZCgKs8QtBB5qEIXDnxflSR3AhczlILNhTBKtMEBlwVzsz65yP09XcmvB6xpAfJbHqSRzk2frKa5viPcAD8Wr/NYamt9/UiTCsnql8MqzjVy0tLdMscXKRmsUey4YF570zl0b7gAbq7XTqxM=<|MERGE_RESOLUTION|>--- conflicted
+++ resolved
@@ -4,12 +4,8 @@
   - beta
 addons:
   apt:
-<<<<<<< HEAD
     sources:
-    - debian-sid
     - deadsnakes
-=======
->>>>>>> 0f75401b
     packages:
     # Packages required for android build
     - libc6-i386
@@ -32,15 +28,12 @@
   - rvm use 2.2.1 --install --binary --fuzzy
   - gem install bundler
   - bundle install
-<<<<<<< HEAD
   - pip install --user tox
-=======
   # Install android SDK
   - mkdir android
   - wget -qO- "http://dl.google.com/android/android-sdk_r23.0.2-linux.tgz" | tar -zxv -C ./android
   - echo y | ./android/android-sdk-linux/tools/android update sdk --all --filter platform-tools,android-23,build-tools-23.0.1,extra-android-support,extra-android-m2repository,extra-google-m2repository --no-ui --force
   - export ANDROID_HOME=`pwd`/android/android-sdk-linux
->>>>>>> 0f75401b
 script:
   - dnvm install 1.0.0-rc1-final -r mono
   - dnvm install 1.0.0-rc1-final -r coreclr

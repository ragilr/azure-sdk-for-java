--- conflicted
+++ resolved
@@ -202,13 +202,8 @@
     }
 
     /**
-<<<<<<< HEAD
-     * Get the specified secret with specified version from the key vault. The get operation is applicable to any secret
-     * stored in Azure Key Vault. This operation requires the {@code secrets/get} permission.
-=======
      * Get the specified secret with specified version from the key vault. The get operation is
      * applicable to any secret stored in Azure Key Vault. This operation requires the {@code secrets/get} permission.
->>>>>>> f6f89c80
      *
      * <p><strong>Code Samples</strong></p>
      * <p>Gets a specific version of the secret in the key vault. Subscribes to the call

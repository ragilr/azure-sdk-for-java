--- conflicted
+++ resolved
@@ -52,11 +52,6 @@
     }
 
     /**
-<<<<<<< HEAD
-     * Provides {@link Iterable} API for{ @link PagedResponse} It will provide same collection of T values from starting
-     * if called multiple times.
-     *
-=======
      * Retrieve the {@link Stream}, one page at a time, starting from the next page associated with the given
      * continuation token. To start from first page, use {@link #streamByPage()} instead.
      *
@@ -71,7 +66,6 @@
     /**
      * Provides {@link Iterable} API for{ @link PagedResponse}
      * It will provide same collection of T values from starting if called multiple times.
->>>>>>> f6f89c80
      * @return {@link Iterable} interface
      */
     public Iterable<PagedResponse<T>> iterableByPage() {

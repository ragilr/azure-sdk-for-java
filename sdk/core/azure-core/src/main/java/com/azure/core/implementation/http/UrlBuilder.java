// Copyright (c) Microsoft Corporation. All rights reserved.
// Licensed under the MIT License.

package com.azure.core.implementation.http;

import com.azure.core.util.logging.ClientLogger;

import java.net.MalformedURLException;
import java.net.URL;
import java.util.LinkedHashMap;
import java.util.Map;

/**
 * A builder class that is used to create URLs.
 */
public final class UrlBuilder {
    private final ClientLogger logger = new ClientLogger(UrlBuilder.class);

    private String scheme;
    private String host;
    private String port;
    private String path;

    // LinkedHashMap preserves insertion order
    private final Map<String, String> query = new LinkedHashMap<>();

    /**
     * Set the scheme/protocol that will be used to build the final URL.
     *
     * @param scheme The scheme/protocol that will be used to build the final URL.
     *
     * @return This UrlBuilder so that multiple setters can be chained together.
     */
    public UrlBuilder scheme(String scheme) {
        if (scheme == null || scheme.isEmpty()) {
            this.scheme = null;
        } else {
            with(scheme, UrlTokenizerState.SCHEME);
        }
        return this;
    }

    /**
     * Get the scheme/protocol that has been assigned to this UrlBuilder.
     *
     * @return the scheme/protocol that has been assigned to this UrlBuilder.
     */
    public String scheme() {
        return scheme;
    }

    /**
     * Set the host that will be used to build the final URL.
     *
     * @param host The host that will be used to build the final URL.
     *
     * @return This UrlBuilder so that multiple setters can be chained together.
     */
    public UrlBuilder host(String host) {
        if (host == null || host.isEmpty()) {
            this.host = null;
        } else {
            with(host, UrlTokenizerState.SCHEME_OR_HOST);
        }
        return this;
    }

    /**
     * Get the host that has been assigned to this UrlBuilder.
     *
     * @return the host that has been assigned to this UrlBuilder.
     */
    public String host() {
        return host;
    }

    /**
     * Set the port that will be used to build the final URL.
     *
     * @param port The port that will be used to build the final URL.
     *
     * @return This UrlBuilder so that multiple setters can be chained together.
     */
    public UrlBuilder port(String port) {
        if (port == null || port.isEmpty()) {
            this.port = null;
        } else {
            with(port, UrlTokenizerState.PORT);
        }
        return this;
    }

    /**
     * Set the port that will be used to build the final URL.
     *
     * @param port The port that will be used to build the final URL.
     *
     * @return This UrlBuilder so that multiple setters can be chained together.
     */
    public UrlBuilder port(int port) {
        return port(Integer.toString(port));
    }

    /**
     * Get the port that has been assigned to this UrlBuilder.
     *
     * @return the port that has been assigned to this UrlBuilder.
     */
    public Integer port() {
        return port == null ? null : Integer.valueOf(port);
    }

    /**
     * Set the path that will be used to build the final URL.
     *
     * @param path The path that will be used to build the final URL.
     *
     * @return This UrlBuilder so that multiple setters can be chained together.
     */
    public UrlBuilder path(String path) {
        if (path == null || path.isEmpty()) {
            this.path = null;
        } else {
            with(path, UrlTokenizerState.PATH);
        }
        return this;
    }

    /**
     * Get the path that has been assigned to this UrlBuilder.
     *
     * @return the path that has been assigned to this UrlBuilder.
     */
    public String path() {
        return path;
    }

    /**
     * Set the provided query parameter name and encoded value to query string for the final URL.
     *
     * @param queryParameterName The name of the query parameter.
     * @param queryParameterEncodedValue The encoded value of the query parameter.
<<<<<<< HEAD
     *
=======
>>>>>>> f6f89c80
     * @return The provided query parameter name and encoded value to query string for the final URL.
     */
    public UrlBuilder setQueryParameter(String queryParameterName, String queryParameterEncodedValue) {
        query.put(queryParameterName, queryParameterEncodedValue);
        return this;
    }

    /**
     * Set the query that will be used to build the final URL.
     *
     * @param query The query that will be used to build the final URL.
     *
     * @return This UrlBuilder so that multiple setters can be chained together.
     */
    public UrlBuilder query(String query) {
        if (query == null || query.isEmpty()) {
            this.query.clear();
        } else {
            with(query, UrlTokenizerState.QUERY);
        }
        return this;
    }

    /**
     * Get the query that has been assigned to this UrlBuilder.
     *
     * @return the query that has been assigned to this UrlBuilder.
     */
    public Map<String, String> query() {
        return query;
    }

    public String queryString() {
        if (query.isEmpty()) {
            return "";
        }

        StringBuilder queryBuilder = new StringBuilder("?");
        for (Map.Entry<String, String> entry : query.entrySet()) {
            if (queryBuilder.length() > 1) {
                queryBuilder.append("&");
            }
            queryBuilder.append(entry.getKey());
            queryBuilder.append("=");
            queryBuilder.append(entry.getValue());
        }

        return queryBuilder.toString();
    }

    private UrlBuilder with(String text, UrlTokenizerState startState) {
        final UrlTokenizer tokenizer = new UrlTokenizer(text, startState);

        while (tokenizer.next()) {
            final UrlToken token = tokenizer.current();
            final String tokenText = token.text();
            final UrlTokenType tokenType = token.type();
            switch (tokenType) {
                case SCHEME:
                    scheme = emptyToNull(tokenText);
                    break;

                case HOST:
                    host = emptyToNull(tokenText);
                    break;

                case PORT:
                    port = emptyToNull(tokenText);
                    break;

                case PATH:
                    final String tokenPath = emptyToNull(tokenText);
                    if (path == null || path.equals("/") || !tokenPath.equals("/")) {
                        path = tokenPath;
                    }
                    break;

                case QUERY:
                    String queryString = emptyToNull(tokenText);
                    if (queryString != null) {
                        if (queryString.startsWith("?")) {
                            queryString = queryString.substring(1);
                        }

                        for (String entry : queryString.split("&")) {
                            String[] nameValue = entry.split("=");
                            if (nameValue.length == 2) {
                                setQueryParameter(nameValue[0], nameValue[1]);
                            } else {
<<<<<<< HEAD
                                throw logger.logExceptionAsError(new IllegalArgumentException("Malformed query entry: "
                                    + entry));
=======
                                setQueryParameter(nameValue[0], "");
>>>>>>> f6f89c80
                            }
                        }
                    }

                    break;

                default:
                    break;
            }
        }
        return this;
    }

    /**
     * Get the URL that is being built.
     *
     * @return The URL that is being built.
     *
     * @throws MalformedURLException if the URL is not fully formed.
     */
    public URL toURL() throws MalformedURLException {
        return new URL(toString());
    }

    /**
     * Get the string representation of the URL that is being built.
     *
     * @return The string representation of the URL that is being built.
     */
    public String toString() {
        final StringBuilder result = new StringBuilder();

        final boolean isAbsolutePath = path != null && (path.startsWith("http://") || path.startsWith("https://"));
        if (!isAbsolutePath) {
            if (scheme != null) {
                result.append(scheme);

                if (!scheme.endsWith("://")) {
                    result.append("://");
                }
            }

            if (host != null) {
                result.append(host);
            }
        }

        if (port != null) {
            result.append(":");
            result.append(port);
        }

        if (path != null) {
            if (result.length() != 0 && !path.startsWith("/")) {
                result.append('/');
            }
            result.append(path);
        }

        result.append(queryString());

        return result.toString();
    }

    /**
     * Parse a UrlBuilder from the provided URL string.
     *
     * @param url The string to parse.
     *
     * @return The UrlBuilder that was parsed from the string.
     */
    public static UrlBuilder parse(String url) {
        final UrlBuilder result = new UrlBuilder();
        result.with(url, UrlTokenizerState.SCHEME_OR_HOST);
        return result;
    }

    /**
     * Parse a UrlBuilder from the provided URL object.
     *
     * @param url The URL object to parse.
     *
     * @return The UrlBuilder that was parsed from the URL object.
     */
    public static UrlBuilder parse(URL url) {
        final UrlBuilder result = new UrlBuilder();

        if (url != null) {
            final String protocol = url.getProtocol();
            if (protocol != null && !protocol.isEmpty()) {
                result.scheme(protocol);
            }

            final String host = url.getHost();
            if (host != null && !host.isEmpty()) {
                result.host(host);
            }

            final int port = url.getPort();
            if (port != -1) {
                result.port(port);
            }

            final String path = url.getPath();
            if (path != null && !path.isEmpty()) {
                result.path(path);
            }

            final String query = url.getQuery();
            if (query != null && !query.isEmpty()) {
                result.query(query);
            }
        }

        return result;
    }

    private static String emptyToNull(String value) {
        return value == null || value.isEmpty() ? null : value;
    }
}<|MERGE_RESOLUTION|>--- conflicted
+++ resolved
@@ -140,10 +140,7 @@
      *
      * @param queryParameterName The name of the query parameter.
      * @param queryParameterEncodedValue The encoded value of the query parameter.
-<<<<<<< HEAD
-     *
-=======
->>>>>>> f6f89c80
+     *
      * @return The provided query parameter name and encoded value to query string for the final URL.
      */
     public UrlBuilder setQueryParameter(String queryParameterName, String queryParameterEncodedValue) {
@@ -233,12 +230,7 @@
                             if (nameValue.length == 2) {
                                 setQueryParameter(nameValue[0], nameValue[1]);
                             } else {
-<<<<<<< HEAD
-                                throw logger.logExceptionAsError(new IllegalArgumentException("Malformed query entry: "
-                                    + entry));
-=======
                                 setQueryParameter(nameValue[0], "");
->>>>>>> f6f89c80
                             }
                         }
                     }

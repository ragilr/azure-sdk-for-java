// Copyright (c) Microsoft Corporation. All rights reserved.
// Licensed under the MIT License.

package com.azure.messaging.eventhubs;

import com.azure.core.amqp.RetryOptions;
import com.azure.core.amqp.TransportType;
import com.azure.core.credentials.TokenCredential;
import com.azure.core.exception.AzureException;
import com.azure.core.implementation.annotation.ServiceClientBuilder;
import com.azure.core.implementation.util.ImplUtils;
import com.azure.core.util.configuration.BaseConfigurations;
import com.azure.core.util.configuration.Configuration;
import com.azure.core.util.configuration.ConfigurationManager;
import com.azure.core.util.logging.ClientLogger;
import com.azure.messaging.eventhubs.implementation.CBSAuthorizationType;
import com.azure.messaging.eventhubs.implementation.ClientConstants;
import com.azure.messaging.eventhubs.implementation.ConnectionOptions;
import com.azure.messaging.eventhubs.implementation.ConnectionStringProperties;
import com.azure.messaging.eventhubs.implementation.ReactorHandlerProvider;
import com.azure.messaging.eventhubs.implementation.ReactorProvider;
import com.azure.messaging.eventhubs.models.EventPosition;
import com.azure.messaging.eventhubs.models.ProxyAuthenticationType;
import com.azure.messaging.eventhubs.models.ProxyConfiguration;
import reactor.core.scheduler.Scheduler;
import reactor.core.scheduler.Schedulers;

import java.net.InetSocketAddress;
import java.net.Proxy;
import java.security.InvalidKeyException;
import java.security.NoSuchAlgorithmException;
import java.util.Locale;
import java.util.Objects;

/**
 * This class provides a fluent builder API to aid the instantiation of {@link EventHubAsyncClient} and
 * {@link EventHubClient}. Calling {@link #buildAsyncClient() buildAsyncClient()} or
 * {@link #buildClient() buildClient()} constructs an instance of the respective client.
 *
 * <p>
 * <strong>Credentials are required</strong> to perform operations against Azure Event Hubs. They can be set by using
 * one of the following methods:
 * <ul>
 *     <li>{@link #connectionString(String)} with a connection string to a specific Event Hub.</li>
 *     <li>{@link #connectionString(String, String)} with an Event Hub <i>namespace</i> connection string and the
 *     Event Hub name.</li>
 *     <li>{@link #credential(String, String, TokenCredential)} with the hostname, Event Hub name, and a set of
 *     credentials authorized to use the Event Hub.</li>
 * </ul>
 *
 * <p>
 * <strong>Creating an asynchronous {@link EventHubAsyncClient} using Event Hubs namespace connection string</strong>
 * </p>
 *
 * {@codesnippet com.azure.messaging.eventhubs.eventhubasyncclient.instantiation#string-string}
 *
 * <p>
 * <strong>Creating a synchronous {@link EventHubClient} using an Event Hub instance connection string</strong>
 * </p>
 *
 * {@codesnippet com.azure.messaging.eventhubs.eventhubclient.instantiation}
 *
 * <p>
 * <strong>Creating an {@link EventProcessor} using Event Hub instance connection string</strong>
 * </p>
 *
 * {@codesnippet com.azure.messaging.eventhubs.eventprocessor.instantiation}
 *
 * @see EventHubClient
 * @see EventHubAsyncClient
 * @see EventProcessor
 */
@ServiceClientBuilder(serviceClients = {EventHubAsyncClient.class, EventHubClient.class, EventProcessor.class})
public class EventHubClientBuilder {
    private final ClientLogger logger = new ClientLogger(EventHubClientBuilder.class);

    private static final String AZURE_EVENT_HUBS_CONNECTION_STRING = "AZURE_EVENT_HUBS_CONNECTION_STRING";
    private static final RetryOptions DEFAULT_RETRY = new RetryOptions()
        .tryTimeout(ClientConstants.OPERATION_TIMEOUT);

    private TokenCredential credentials;
    private Configuration configuration;
    private ProxyConfiguration proxyConfiguration;
    private RetryOptions retryOptions;
    private Scheduler scheduler;
    private TransportType transport;
    private String host;
    private String eventHubName;
    private EventPosition initialEventPosition;
    private PartitionProcessorFactory partitionProcessorFactory;
    private String consumerGroupName;
    private PartitionManager partitionManager;

    /**
     * Creates a new instance with the default transport {@link TransportType#AMQP}.
     */
    public EventHubClientBuilder() {
        transport = TransportType.AMQP;
    }

    /**
     * Sets the credential information given a connection string to the Event Hub instance.
     *
     * <p>
     * If the connection string is copied from the Event Hubs namespace, it will likely not contain the name to the
     * desired Event Hub, which is needed. In this case, the name can be added manually by adding {@literal
     * "EntityPath=EVENT_HUB_NAME"} to the end of the connection string. For example, "EntityPath=telemetry-hub".
     * </p>
     *
     * <p>
     * If you have defined a shared access policy directly on the Event Hub itself, then copying the connection string
     * from that Event Hub will result in a connection string that contains the name.
     * </p>
     *
     * @param connectionString The connection string to use for connecting to the Event Hub instance. It is expected
     * that the Event Hub name and the shared access key properties are contained in this connection string.
     *
     * @return The updated {@link EventHubClientBuilder} object.
<<<<<<< HEAD
     *
     * @throws IllegalArgumentException if {@code connectionString} is null or empty. Or, the {@code connectionString}
     * does not contain the "EntityPath" key, which is the name of the Event Hub instance.
     * @throws AzureException If the shared access signature token credential could not be created using the connection
     * string.
=======
     * @throws IllegalArgumentException if {@code connectionString} is null or empty. Or, the {@code connectionString}
     *         does not contain the "EntityPath" key, which is the name of the Event Hub instance.
     * @throws AzureException If the shared access signature token credential could not be created using the
     *         connection string.
>>>>>>> f6f89c80
     */
    public EventHubClientBuilder connectionString(String connectionString) {
        final ConnectionStringProperties properties = new ConnectionStringProperties(connectionString);
        final TokenCredential tokenCredential;
        try {
            tokenCredential = new EventHubSharedAccessKeyCredential(properties.sharedAccessKeyName(),
                properties.sharedAccessKey(), ClientConstants.TOKEN_VALIDITY);
        } catch (InvalidKeyException | NoSuchAlgorithmException e) {
            throw logger.logExceptionAsError(new AzureException("Could not create the "
                + "EventHubSharedAccessKeyCredential.", e));
        }

        return credential(properties.endpoint().getHost(), properties.eventHubName(), tokenCredential);
    }

    /**
     * Sets the credential information given a connection string to the Event Hubs namespace and name to a specific
     * Event Hub instance.
     *
     * @param connectionString The connection string to use for connecting to the Event Hubs namespace; it is expected
     * that the shared access key properties are contained in this connection string, but not the Event Hub name.
     * @param eventHubName The name of the Event Hub to connect the client to.
     *
     * @return The updated {@link EventHubClientBuilder} object.
<<<<<<< HEAD
     *
     * @throws IllegalArgumentException if {@code connectionString} or {@code eventHubName} is null or empty. Or, if the
     * {@code connectionString} contains the Event Hub name.
     * @throws AzureException If the shared access signature token credential could not be created using the connection
     * string.
=======
     * @throws NullPointerException if {@code connectionString} or {@code eventHubName} is null.
     * @throws IllegalArgumentException if {@code connectionString} or {@code eventHubName} is an empty string.
     *         Or, if the {@code connectionString} contains the Event Hub name.
     * @throws AzureException If the shared access signature token credential could not be created using the
     *         connection string.
>>>>>>> f6f89c80
     */
    public EventHubClientBuilder connectionString(String connectionString, String eventHubName) {
        Objects.requireNonNull(connectionString, "'connectionString' cannot be null.");
        Objects.requireNonNull(eventHubName, "'eventHubName' cannot be null.");

        if (connectionString.isEmpty()) {
            throw logger.logExceptionAsError(new IllegalArgumentException("'connectionString' cannot be an empty string."));
        } else if (eventHubName.isEmpty()) {
            throw logger.logExceptionAsError(new IllegalArgumentException("'eventHubName' cannot be an empty string."));
        }

        final ConnectionStringProperties properties = new ConnectionStringProperties(connectionString);
        final TokenCredential tokenCredential;
        try {
            tokenCredential = new EventHubSharedAccessKeyCredential(properties.sharedAccessKeyName(),
                properties.sharedAccessKey(), ClientConstants.TOKEN_VALIDITY);
        } catch (InvalidKeyException | NoSuchAlgorithmException e) {
            throw logger.logExceptionAsError(new AzureException("Could not create the "
                + "EventHubSharedAccessKeyCredential.", e));
        }

        if (!ImplUtils.isNullOrEmpty(properties.eventHubName()) && !eventHubName.equals(properties.eventHubName())) {
            throw logger.logExceptionAsError(new IllegalArgumentException(String.format(Locale.US,
                "'connectionString' contains an Event Hub name [%s] and it does not match the given "
                    + "'eventHubName' parameter [%s]. Please use the credentials(String connectionString) overload. "
                    + "Or supply a 'connectionString' without 'EntityPath' in it.",
                properties.eventHubName(), eventHubName)));
        }

        return credential(properties.endpoint().getHost(), eventHubName, tokenCredential);
    }

    /**
     * Sets the configuration store that is used during construction of the service client.
     *
     * If not specified, the default configuration store is used to configure the {@link EventHubAsyncClient}. Use
     * {@link Configuration#NONE} to bypass using configuration settings during construction.
     *
     * @param configuration The configuration store used to configure the {@link EventHubAsyncClient}.
     *
     * @return The updated {@link EventHubClientBuilder} object.
     */
    public EventHubClientBuilder configuration(Configuration configuration) {
        this.configuration = configuration;
        return this;
    }

    /**
     * Sets the credential information for which Event Hub instance to connect to, and how to authorize against it.
     *
<<<<<<< HEAD
     * @param host The fully qualified host name for the Event Hubs namespace. This is likely to be similar to {@literal
     * "{your-namespace}.servicebus.windows.net}".
=======
     * @param host The fully qualified host name for the Event Hubs namespace. This is likely to be similar to
     *         <strong>{@literal "{your-namespace}.servicebus.windows.net}"</strong>.
>>>>>>> f6f89c80
     * @param eventHubName The name of the Event Hub to connect the client to.
     * @param credential The token credential to use for authorization. Access controls may be specified by the Event
     * Hubs namespace or the requested Event Hub, depending on Azure configuration.
     *
     * @return The updated {@link EventHubClientBuilder} object.
<<<<<<< HEAD
     *
     * @throws IllegalArgumentException if {@code host} or {@code eventHubName} is null or empty.
     * @throws NullPointerException if {@code credentials} is null.
=======
     * @throws IllegalArgumentException if {@code host} or {@code eventHubName} is an empty string.
     * @throws NullPointerException if {@code host}, {@code eventHubName}, {@code credentials} is null.
>>>>>>> f6f89c80
     */
    public EventHubClientBuilder credential(String host, String eventHubName, TokenCredential credential) {
        this.host = Objects.requireNonNull(host, "'host' cannot be null.");
        this.credentials = Objects.requireNonNull(credential, "'credential' cannot be null.");
        this.eventHubName = Objects.requireNonNull(eventHubName, "'eventHubName' cannot be null.");

        if (ImplUtils.isNullOrEmpty(host)) {
            throw logger.logExceptionAsError(new IllegalArgumentException("'host' cannot be an empty string."));
        } else if (ImplUtils.isNullOrEmpty(eventHubName)) {
            throw logger.logExceptionAsError(new IllegalArgumentException("'eventHubName' cannot be an empty string."));
        }

        return this;
    }

    /**
     * Sets the proxy configuration to use for {@link EventHubAsyncClient}. When a proxy is configured, {@link
     * TransportType#AMQP_WEB_SOCKETS} must be used for the transport type.
     *
     * @param proxyConfiguration The proxy configuration to use.
     *
     * @return The updated {@link EventHubClientBuilder} object.
     */
    public EventHubClientBuilder proxyConfiguration(ProxyConfiguration proxyConfiguration) {
        this.proxyConfiguration = proxyConfiguration;
        return this;
    }

    /**
     * Sets the scheduler for operations such as connecting to and receiving or sending data to Event Hubs. If none is
     * specified, an elastic pool is used.
     *
     * @param scheduler The scheduler for operations such as connecting to and receiving or sending data to Event Hubs.
     *
     * @return The updated {@link EventHubClientBuilder} object.
     */
    public EventHubClientBuilder scheduler(Scheduler scheduler) {
        this.scheduler = scheduler;
        return this;
    }

    /**
     * Sets the transport type by which all the communication with Azure Event Hubs occurs. Default value is {@link
     * TransportType#AMQP}.
     *
     * @param transport The transport type to use.
     *
     * @return The updated {@link EventHubClientBuilder} object.
     */
    public EventHubClientBuilder transportType(TransportType transport) {
        this.transport = transport;
        return this;
    }

    /**
     * Sets the retry policy for {@link EventHubAsyncClient}. If not specified, the default retry options are used.
     *
     * @param retryOptions The retry policy to use.
     *
     * @return The updated {@link EventHubClientBuilder} object.
     */
    public EventHubClientBuilder retry(RetryOptions retryOptions) {
        this.retryOptions = retryOptions;
        return this;
    }

    /**
     * Creates a new {@link EventHubAsyncClient} based on options set on this builder. Every time
     * {@code buildAsyncClient()} is invoked, a new instance of {@link EventHubAsyncClient} is created.
     *
     * <p>
     * The following options are used if ones are not specified in the builder:
     *
     * <ul>
     * <li>If no configuration is specified, the {@link ConfigurationManager#getConfiguration() global configuration}
     * is used to provide any shared configuration values. The configuration values read are the {@link
     * BaseConfigurations#HTTP_PROXY}, {@link ProxyConfiguration#PROXY_USERNAME}, and {@link
     * ProxyConfiguration#PROXY_PASSWORD}.</li>
     * <li>If no retry is specified, the default retry options are used.</li>
     * <li>If no proxy is specified, the builder checks the {@link ConfigurationManager#getConfiguration() global
     * configuration} for a configured proxy, then it checks to see if a system proxy is configured.</li>
     * <li>If no timeout is specified, a {@link ClientConstants#OPERATION_TIMEOUT timeout of one minute} is used.</li>
     * <li>If no scheduler is specified, an {@link Schedulers#elastic() elastic scheduler} is used.</li>
     * </ul>
     *
     * @return A new {@link EventHubAsyncClient} instance with all the configured options.
     *
     * @throws IllegalArgumentException if the credentials have not been set using either {@link
     * #connectionString(String)} or {@link #credential(String, String, TokenCredential)}. Or, if a proxy is specified
     * but the transport type is not {@link TransportType#AMQP_WEB_SOCKETS web sockets}.
     */
    public EventHubAsyncClient buildAsyncClient() {
        final ConnectionOptions connectionOptions = getConnectionOptions();
        final ReactorProvider provider = new ReactorProvider();
        final ReactorHandlerProvider handlerProvider = new ReactorHandlerProvider(provider);

        return new EventHubAsyncClient(connectionOptions, provider, handlerProvider);
    }

    /**
     * Creates a new {@link EventHubClient} based on options set on this builder. Every time {@code buildClient()} is
     * invoked, a new instance of {@link EventHubClient} is created.
     *
     * <p>
     * The following options are used if ones are not specified in the builder:
     *
     * <ul>
     * <li>If no configuration is specified, the {@link ConfigurationManager#getConfiguration() global configuration}
     * is used to provide any shared configuration values. The configuration values read are the {@link
     * BaseConfigurations#HTTP_PROXY}, {@link ProxyConfiguration#PROXY_USERNAME}, and {@link
     * ProxyConfiguration#PROXY_PASSWORD}.</li>
     * <li>If no retry is specified, the default retry options are used.</li>
     * <li>If no proxy is specified, the builder checks the {@link ConfigurationManager#getConfiguration() global
     * configuration} for a configured proxy, then it checks to see if a system proxy is configured.</li>
     * <li>If no timeout is specified, a {@link ClientConstants#OPERATION_TIMEOUT timeout of one minute} is used.</li>
     * <li>If no scheduler is specified, an {@link Schedulers#elastic() elastic scheduler} is used.</li>
     * </ul>
     *
     * @return A new {@link EventHubClient} instance with all the configured options.
     *
     * @throws IllegalArgumentException if the credentials have not been set using either {@link
     * #connectionString(String)} or {@link #credential(String, String, TokenCredential)}. Or, if a proxy is specified
     * but the transport type is not {@link TransportType#AMQP_WEB_SOCKETS web sockets}.
     */
    public EventHubClient buildClient() {
        final ConnectionOptions connectionOptions = getConnectionOptions();
        final ReactorProvider provider = new ReactorProvider();
        final ReactorHandlerProvider handlerProvider = new ReactorHandlerProvider(provider);
        final EventHubAsyncClient client = new EventHubAsyncClient(connectionOptions, provider, handlerProvider);

        return new EventHubClient(client, connectionOptions);
    }

    /**
     * This property must be set for building an {@link EventProcessor}.
     *
     * Sets the consumer group name from which the {@link EventProcessor} should consume events from.
     *
     * @param consumerGroupName The consumer group name this {@link EventProcessor} should consume events from.
     *
     * @return The updated {@link EventHubClientBuilder} object.
     */
    public EventHubClientBuilder consumerGroupName(String consumerGroupName) {
        this.consumerGroupName = consumerGroupName;
        return this;
    }

    /**
     * This property can be optionally set when building an {@link EventProcessor}.
     *
     * Sets the initial event position. If this property is not set and if checkpoint for a partition doesn't exist,
     * {@link EventPosition#earliest()} will be used as the initial event position to start consuming events.
     *
     * @param initialEventPosition The initial event position.
     *
     * @return The updated {@link EventHubClientBuilder} object.
     */
    public EventHubClientBuilder initialEventPosition(EventPosition initialEventPosition) {
        this.initialEventPosition = initialEventPosition;
        return this;
    }

    /**
     * This property must be set when building an {@link EventProcessor}.
     *
     * Sets the {@link PartitionManager} the {@link EventProcessor} will use for storing partition ownership and
     * checkpoint information.
     *
     * @param partitionManager Implementation of {@link PartitionManager}.
     *
     * @return The updated {@link EventHubClientBuilder} object.
     */
    public EventHubClientBuilder partitionManager(PartitionManager partitionManager) {
        // If this is not set, look for classes implementing PartitionManager interface
        // in the classpath and use it automatically. (To be implemented)
        this.partitionManager = partitionManager;
        return this;
    }

    /**
     * This property must be set when building an {@link EventProcessor}.
     *
     * Sets the partition processor factory for creating new instance(s) of {@link PartitionProcessor}.
     *
     * @param partitionProcessorFactory The factory that creates new processor for each partition.
     *
     * @return The updated {@link EventHubClientBuilder} object.
     */
    public EventHubClientBuilder partitionProcessorFactory(PartitionProcessorFactory partitionProcessorFactory) {
        this.partitionProcessorFactory = partitionProcessorFactory;
        return this;
    }

    /**
     * This will create a new {@link EventProcessor} configured with the options set in this builder. Each call to this
     * method will return a new instance of {@link EventProcessor}.
     *
     * <p>
     * A new instance of {@link EventHubAsyncClient} will be created with configured options by calling the {@link
     * #buildAsyncClient()} that will be used by the {@link EventProcessor}.
     * </p>
     *
     * <p>
     * If the {@link #initialEventPosition(EventPosition) initial event position} is not set, all partitions processed
     * by this {@link EventProcessor} will start processing from {@link EventPosition#earliest() earliest} available
     * event in the respective partitions.
     * </p>
     *
     * @return A new instance of {@link EventProcessor}.
     */
    public EventProcessor buildEventProcessor() {
        EventPosition initialEventPosition =
            this.initialEventPosition == null ? EventPosition.earliest()
                : this.initialEventPosition;

        return new EventProcessor(buildAsyncClient(), this.consumerGroupName,
            this.partitionProcessorFactory, initialEventPosition, partitionManager, eventHubName);
    }

    private ConnectionOptions getConnectionOptions() {
        configuration = configuration == null ? ConfigurationManager.getConfiguration().clone() : configuration;

        if (credentials == null) {
            final String connectionString = configuration.get(AZURE_EVENT_HUBS_CONNECTION_STRING);

            if (ImplUtils.isNullOrEmpty(connectionString)) {
<<<<<<< HEAD
                throw logger.logExceptionAsError(new IllegalArgumentException("Credentials have not been set using "
                    + "'EventHubClientBuilder.credentials(String)'"
                    + "EventHubClientBuilder.credentials(String, String, TokenCredential). And the connection string is"
                    + "not set in the '" + AZURE_EVENT_HUBS_CONNECTION_STRING + "' environment variable."));
=======
                throw logger.logExceptionAsError(new IllegalArgumentException("Credentials have not been set. "
                    + "They can be set using: connectionString(String), connectionString(String, String), "
                    + "credentials(String, String, TokenCredential), or setting the environment variable '"
                    + AZURE_EVENT_HUBS_CONNECTION_STRING + "' with a connection string"));
>>>>>>> f6f89c80
            }

            connectionString(connectionString);
        }

        if (retryOptions == null) {
            retryOptions = DEFAULT_RETRY;
        }

        // If the proxy has been configured by the user but they have overridden the TransportType with something that
        // is not AMQP_WEB_SOCKETS.
        if (proxyConfiguration != null && proxyConfiguration.isProxyAddressConfigured()
            && transport != TransportType.AMQP_WEB_SOCKETS) {
            throw logger.logExceptionAsError(new IllegalArgumentException("Cannot use a proxy when TransportType is "
                + "not AMQP."));
        }

        if (proxyConfiguration == null) {
            proxyConfiguration = getDefaultProxyConfiguration(configuration);
        }

        if (scheduler == null) {
            scheduler = Schedulers.elastic();
        }

        final CBSAuthorizationType authorizationType = credentials instanceof EventHubSharedAccessKeyCredential
            ? CBSAuthorizationType.SHARED_ACCESS_SIGNATURE
            : CBSAuthorizationType.JSON_WEB_TOKEN;

        return new ConnectionOptions(host, eventHubName, credentials, authorizationType,
            transport, retryOptions, proxyConfiguration, scheduler);
    }

    private ProxyConfiguration getDefaultProxyConfiguration(Configuration configuration) {
        ProxyAuthenticationType authentication = ProxyAuthenticationType.NONE;
        if (proxyConfiguration != null) {
            authentication = proxyConfiguration.authentication();
        }

        String proxyAddress = configuration.get(BaseConfigurations.HTTP_PROXY);

        if (ImplUtils.isNullOrEmpty(proxyAddress)) {
            return ProxyConfiguration.SYSTEM_DEFAULTS;
        }

        final String[] hostPort = proxyAddress.split(":");
        if (hostPort.length < 2) {
            throw logger.logExceptionAsError(new IllegalArgumentException("HTTP_PROXY cannot be parsed into a proxy"));
        }

        final String host = hostPort[0];
        final int port = Integer.parseInt(hostPort[1]);
        final Proxy proxy = new Proxy(Proxy.Type.HTTP, new InetSocketAddress(host, port));
        final String username = configuration.get(ProxyConfiguration.PROXY_USERNAME);
        final String password = configuration.get(ProxyConfiguration.PROXY_PASSWORD);

        return new ProxyConfiguration(authentication, proxy, username, password);
    }
}<|MERGE_RESOLUTION|>--- conflicted
+++ resolved
@@ -116,18 +116,10 @@
      * that the Event Hub name and the shared access key properties are contained in this connection string.
      *
      * @return The updated {@link EventHubClientBuilder} object.
-<<<<<<< HEAD
-     *
-     * @throws IllegalArgumentException if {@code connectionString} is null or empty. Or, the {@code connectionString}
-     * does not contain the "EntityPath" key, which is the name of the Event Hub instance.
-     * @throws AzureException If the shared access signature token credential could not be created using the connection
-     * string.
-=======
      * @throws IllegalArgumentException if {@code connectionString} is null or empty. Or, the {@code connectionString}
      *         does not contain the "EntityPath" key, which is the name of the Event Hub instance.
      * @throws AzureException If the shared access signature token credential could not be created using the
      *         connection string.
->>>>>>> f6f89c80
      */
     public EventHubClientBuilder connectionString(String connectionString) {
         final ConnectionStringProperties properties = new ConnectionStringProperties(connectionString);
@@ -152,19 +144,11 @@
      * @param eventHubName The name of the Event Hub to connect the client to.
      *
      * @return The updated {@link EventHubClientBuilder} object.
-<<<<<<< HEAD
-     *
-     * @throws IllegalArgumentException if {@code connectionString} or {@code eventHubName} is null or empty. Or, if the
-     * {@code connectionString} contains the Event Hub name.
-     * @throws AzureException If the shared access signature token credential could not be created using the connection
-     * string.
-=======
      * @throws NullPointerException if {@code connectionString} or {@code eventHubName} is null.
      * @throws IllegalArgumentException if {@code connectionString} or {@code eventHubName} is an empty string.
      *         Or, if the {@code connectionString} contains the Event Hub name.
      * @throws AzureException If the shared access signature token credential could not be created using the
      *         connection string.
->>>>>>> f6f89c80
      */
     public EventHubClientBuilder connectionString(String connectionString, String eventHubName) {
         Objects.requireNonNull(connectionString, "'connectionString' cannot be null.");
@@ -215,26 +199,15 @@
     /**
      * Sets the credential information for which Event Hub instance to connect to, and how to authorize against it.
      *
-<<<<<<< HEAD
-     * @param host The fully qualified host name for the Event Hubs namespace. This is likely to be similar to {@literal
-     * "{your-namespace}.servicebus.windows.net}".
-=======
      * @param host The fully qualified host name for the Event Hubs namespace. This is likely to be similar to
      *         <strong>{@literal "{your-namespace}.servicebus.windows.net}"</strong>.
->>>>>>> f6f89c80
      * @param eventHubName The name of the Event Hub to connect the client to.
      * @param credential The token credential to use for authorization. Access controls may be specified by the Event
      * Hubs namespace or the requested Event Hub, depending on Azure configuration.
      *
      * @return The updated {@link EventHubClientBuilder} object.
-<<<<<<< HEAD
-     *
-     * @throws IllegalArgumentException if {@code host} or {@code eventHubName} is null or empty.
-     * @throws NullPointerException if {@code credentials} is null.
-=======
      * @throws IllegalArgumentException if {@code host} or {@code eventHubName} is an empty string.
      * @throws NullPointerException if {@code host}, {@code eventHubName}, {@code credentials} is null.
->>>>>>> f6f89c80
      */
     public EventHubClientBuilder credential(String host, String eventHubName, TokenCredential credential) {
         this.host = Objects.requireNonNull(host, "'host' cannot be null.");
@@ -461,17 +434,10 @@
             final String connectionString = configuration.get(AZURE_EVENT_HUBS_CONNECTION_STRING);
 
             if (ImplUtils.isNullOrEmpty(connectionString)) {
-<<<<<<< HEAD
-                throw logger.logExceptionAsError(new IllegalArgumentException("Credentials have not been set using "
-                    + "'EventHubClientBuilder.credentials(String)'"
-                    + "EventHubClientBuilder.credentials(String, String, TokenCredential). And the connection string is"
-                    + "not set in the '" + AZURE_EVENT_HUBS_CONNECTION_STRING + "' environment variable."));
-=======
                 throw logger.logExceptionAsError(new IllegalArgumentException("Credentials have not been set. "
                     + "They can be set using: connectionString(String), connectionString(String, String), "
                     + "credentials(String, String, TokenCredential), or setting the environment variable '"
                     + AZURE_EVENT_HUBS_CONNECTION_STRING + "' with a connection string"));
->>>>>>> f6f89c80
             }
 
             connectionString(connectionString);

--- conflicted
+++ resolved
@@ -52,13 +52,8 @@
     /**
      * Gets the retry options used to govern retry attempts when an issue is encountered while sending.
      *
-<<<<<<< HEAD
-     * @return the retry options used to govern retry attempts when an issue is encountered while sending. If {@code
-     * null}, then the retry options configured on the associated {@link EventHubAsyncClient} is used.
-=======
      * @return the retry options used to govern retry attempts when an issue is encountered while sending. If
      *         {@code null}, then the retry options configured on the associated {@link EventHubAsyncClient} is used.
->>>>>>> f6f89c80
      */
     public RetryOptions retry() {
         return retryOptions;

// Copyright (c) Microsoft Corporation. All rights reserved.
// Licensed under the MIT License.

package com.azure.messaging.eventhubs;

import com.azure.core.amqp.AmqpConnection;
import com.azure.core.amqp.RetryPolicy;
import com.azure.core.amqp.exception.AmqpException;
import com.azure.core.amqp.exception.ErrorContext;
import com.azure.core.amqp.implementation.RetryUtil;
import com.azure.core.implementation.annotation.ReturnType;
import com.azure.core.implementation.annotation.ServiceClient;
import com.azure.core.implementation.annotation.ServiceMethod;
import com.azure.core.implementation.util.ImplUtils;
import com.azure.core.util.logging.ClientLogger;
import com.azure.messaging.eventhubs.implementation.AmqpConstants;
import com.azure.messaging.eventhubs.implementation.AmqpReceiveLink;
import com.azure.messaging.eventhubs.implementation.AmqpResponseMapper;
import com.azure.messaging.eventhubs.implementation.AmqpSendLink;
import com.azure.messaging.eventhubs.implementation.ConnectionOptions;
import com.azure.messaging.eventhubs.implementation.EventHubConnection;
import com.azure.messaging.eventhubs.implementation.EventHubManagementNode;
import com.azure.messaging.eventhubs.implementation.EventHubSession;
import com.azure.messaging.eventhubs.implementation.ManagementChannel;
import com.azure.messaging.eventhubs.implementation.ReactorConnection;
import com.azure.messaging.eventhubs.implementation.ReactorHandlerProvider;
import com.azure.messaging.eventhubs.implementation.ReactorProvider;
import com.azure.messaging.eventhubs.implementation.StringUtil;
import com.azure.messaging.eventhubs.models.EventHubConsumerOptions;
import com.azure.messaging.eventhubs.models.EventHubProducerOptions;
import com.azure.messaging.eventhubs.models.EventPosition;
import reactor.core.publisher.Flux;
import reactor.core.publisher.Mono;

import java.io.Closeable;
import java.io.IOException;
import java.util.Date;
import java.util.Locale;
import java.util.Map;
import java.util.Objects;
import java.util.concurrent.atomic.AtomicBoolean;

import static com.azure.core.amqp.MessageConstant.ENQUEUED_TIME_UTC_ANNOTATION_NAME;
import static com.azure.core.amqp.MessageConstant.OFFSET_ANNOTATION_NAME;
import static com.azure.core.amqp.MessageConstant.SEQUENCE_NUMBER_ANNOTATION_NAME;

/**
 * An <strong>asynchronous</strong> client that is the main point of interaction with Azure Event Hubs. It connects to a
 * specific Event Hub and allows operations for sending event data, receiving data, and inspecting the Event Hub's
 * metadata.
 *
 * <p>
 * Instantiated through {@link EventHubClientBuilder}.
 * </p>
 *
 * <p><strong>Creating an {@link EventHubAsyncClient} using an Event Hubs namespace connection string</strong></p>
 *
 * {@codesnippet com.azure.messaging.eventhubs.eventhubasyncclient.instantiation#string-string}
 *
 * <p><strong>Creating an {@link EventHubAsyncClient} using an Event Hub instance connection string</strong></p>
 *
 * {@codesnippet com.azure.messaging.eventhubs.eventhubasyncclient.instantiation#string}
 *
 * @see EventHubClientBuilder
 * @see EventHubClient See EventHubClient to communicate with an Event Hub using a synchronous client.
 * @see <a href="https://docs.microsoft.com/Azure/event-hubs/event-hubs-about">About Azure Event Hubs</a>
 */
@ServiceClient(builder = EventHubClientBuilder.class, isAsync = true)
public class EventHubAsyncClient implements Closeable {
    /**
     * The name of the default consumer group in the Event Hubs service.
     */
    public static final String DEFAULT_CONSUMER_GROUP_NAME = "$Default";

    private static final String RECEIVER_ENTITY_PATH_FORMAT = "%s/ConsumerGroups/%s/Partitions/%s";
    private static final String SENDER_ENTITY_PATH_FORMAT = "%s/Partitions/%s";

    private final ClientLogger logger = new ClientLogger(EventHubAsyncClient.class);
    private final String connectionId;
    private final Mono<EventHubConnection> connectionMono;
    private final AtomicBoolean hasConnection = new AtomicBoolean(false);
    private final ConnectionOptions connectionOptions;
    private final String eventHubName;
    private final EventHubProducerOptions defaultProducerOptions;
    private final EventHubConsumerOptions defaultConsumerOptions;

<<<<<<< HEAD
    EventHubAsyncClient(ConnectionOptions connectionOptions, ReactorProvider provider,
                        ReactorHandlerProvider handlerProvider) {
        Objects.requireNonNull(connectionOptions);
        Objects.requireNonNull(provider);
        Objects.requireNonNull(handlerProvider);
=======
    EventHubAsyncClient(ConnectionOptions connectionOptions, ReactorProvider provider, ReactorHandlerProvider handlerProvider) {
        Objects.requireNonNull(connectionOptions, "'connectionOptions' cannot be null.");
        Objects.requireNonNull(provider, "'provider' cannot be null.");
        Objects.requireNonNull(handlerProvider, "'handlerProvider' cannot be null.");
>>>>>>> f6f89c80

        this.connectionOptions = connectionOptions;
        this.eventHubName = connectionOptions.eventHubName();
        this.connectionId = StringUtil.getRandomString("MF");
        this.connectionMono = Mono.fromCallable(() -> {
            return (EventHubConnection) new ReactorConnection(connectionId, connectionOptions, provider,
                handlerProvider, new ResponseMapper());
        }).doOnSubscribe(c -> hasConnection.set(true))
            .cache();

        this.defaultProducerOptions = new EventHubProducerOptions()
            .retry(connectionOptions.retry());
        this.defaultConsumerOptions = new EventHubConsumerOptions()
            .retry(connectionOptions.retry())
            .scheduler(connectionOptions.scheduler());
    }

    /**
     * Retrieves information about an Event Hub, including the number of partitions present and their identifiers.
     *
     * @return The set of information for the Event Hub that this client is associated with.
     */
    @ServiceMethod(returns = ReturnType.SINGLE)
    public Mono<EventHubProperties> getProperties() {
        return connectionMono
            .flatMap(connection -> connection
                .getManagementNode().flatMap(EventHubManagementNode::getEventHubProperties));
    }

    /**
     * Retrieves the identifiers for the partitions of an Event Hub.
     *
     * @return A Flux of identifiers for the partitions of an Event Hub.
     */
    @ServiceMethod(returns = ReturnType.COLLECTION)
    public Flux<String> getPartitionIds() {
        return getProperties().flatMapMany(properties -> Flux.fromArray(properties.partitionIds()));
    }

    /**
     * Retrieves information about a specific partition for an Event Hub, including elements that describe the available
     * events in the partition event stream.
     *
     * @param partitionId The unique identifier of a partition associated with the Event Hub.
     *
     * @return The set of information for the requested partition under the Event Hub this client is associated with.
     */
    @ServiceMethod(returns = ReturnType.SINGLE)
    public Mono<PartitionProperties> getPartitionProperties(String partitionId) {
        return connectionMono.flatMap(
            connection -> connection.getManagementNode().flatMap(node -> {
                return node.getPartitionProperties(partitionId);
            }));
    }

    /**
     * Creates an Event Hub producer responsible for transmitting {@link EventData} to the Event Hub, grouped together
     * in batches. Event data is automatically routed to an available partition.
     *
     * @return A new {@link EventHubAsyncProducer}.
     */
    public EventHubAsyncProducer createProducer() {
        return createProducer(defaultProducerOptions);
    }

    /**
     * Creates an Event Hub producer responsible for transmitting {@link EventData} to the Event Hub, grouped together
     * in batches. If {@link EventHubProducerOptions#partitionId() options.partitionId()} is not {@code null}, the
     * events are routed to that specific partition. Otherwise, events are automatically routed to an available
     * partition.
     *
     * @param options The set of options to apply when creating the producer.
     *
     * @return A new {@link EventHubAsyncProducer}.
     *
     * @throws NullPointerException if {@code options} is {@code null}.
     */
    public EventHubAsyncProducer createProducer(EventHubProducerOptions options) {
        Objects.requireNonNull(options, "'options' cannot be null.");

        final EventHubProducerOptions clonedOptions = options.clone();

        if (clonedOptions.retry() == null) {
            clonedOptions.retry(connectionOptions.retry());
        }

        final String entityPath;
        final String linkName;

        if (ImplUtils.isNullOrEmpty(options.partitionId())) {
            entityPath = eventHubName;
            linkName = StringUtil.getRandomString("EC");
        } else {
            entityPath = String.format(Locale.US, SENDER_ENTITY_PATH_FORMAT, eventHubName, options.partitionId());
            linkName = StringUtil.getRandomString("PS");
        }

        final Mono<AmqpSendLink> amqpLinkMono = connectionMono
            .flatMap(connection -> connection.createSession(entityPath))
            .flatMap(session -> {
                logger.verbose("Creating producer for {}", entityPath);
                final RetryPolicy retryPolicy = RetryUtil.getRetryPolicy(clonedOptions.retry());

                return session.createProducer(linkName, entityPath, clonedOptions.retry().tryTimeout(), retryPolicy)
                    .cast(AmqpSendLink.class);
            });

        return new EventHubAsyncProducer(amqpLinkMono, clonedOptions);
    }

    /**
     * Creates an Event Hub consumer responsible for reading {@link EventData} from a specific Event Hub partition, as a
     * member of the specified consumer group, and begins reading events from the {@code eventPosition}.
     *
     * The consumer created is non-exclusive, allowing multiple consumers from the same consumer group to be actively
     * reading events from the partition. These non-exclusive consumers are sometimes referred to as "Non-epoch
     * Consumers".
     *
     * @param consumerGroup The name of the consumer group this consumer is associated with. Events are read in the
     * context of this group. The name of the consumer group that is created by default is {@link
     * #DEFAULT_CONSUMER_GROUP_NAME "$Default"}.
     * @param partitionId The identifier of the Event Hub partition.
     * @param eventPosition The position within the partition where the consumer should begin reading events.
     *
     * @return A new {@link EventHubAsyncConsumer} that receives events from the partition at the given position.
     *
     * @throws NullPointerException If {@code eventPosition}, or {@code options} is {@code null}.
     * @throws IllegalArgumentException If {@code consumerGroup} or {@code partitionId} is {@code null} or an empty
     * string.
     */
    public EventHubAsyncConsumer createConsumer(String consumerGroup, String partitionId, EventPosition eventPosition) {
        return createConsumer(consumerGroup, partitionId, eventPosition, defaultConsumerOptions);
    }

    /**
     * Creates an Event Hub consumer responsible for reading {@link EventData} from a specific Event Hub partition, as a
     * member of the configured consumer group, and begins reading events from the specified {@code eventPosition}.
     *
     * <p>
     * A consumer may be exclusive, which asserts ownership over the partition for the consumer group to ensure that
     * only one consumer from that group is reading the from the partition. These exclusive consumers are sometimes
     * referred to as "Epoch Consumers."
     *
     * A consumer may also be non-exclusive, allowing multiple consumers from the same consumer group to be actively
     * reading events from the partition. These non-exclusive consumers are sometimes referred to as "Non-epoch
     * Consumers."
     *
     * Designating a consumer as exclusive may be specified in the {@code options}, by setting {@link
     * EventHubConsumerOptions#ownerLevel(Long)} to a non-null value. By default, consumers are created as
     * non-exclusive.
     * </p>
     *
     * @param consumerGroup The name of the consumer group this consumer is associated with. Events are read in the
     * context of this group. The name of the consumer group that is created by default is {@link
     * #DEFAULT_CONSUMER_GROUP_NAME "$Default"}.
     * @param partitionId The identifier of the Event Hub partition from which events will be received.
     * @param eventPosition The position within the partition where the consumer should begin reading events.
     * @param options The set of options to apply when creating the consumer.
     *
     * @return An new {@link EventHubAsyncConsumer} that receives events from the partition with all configured {@link
<<<<<<< HEAD
     * EventHubConsumerOptions}.
     *
     * @throws NullPointerException If {@code eventPosition}, {@code consumerGroup}, {@code partitionId}, or {@code
     * options} is {@code null}.
=======
     *         EventHubConsumerOptions}.
     * @throws NullPointerException If {@code eventPosition}, {@code consumerGroup}, {@code partitionId}, or
     *     {@code options} is {@code null}.
>>>>>>> f6f89c80
     * @throws IllegalArgumentException If {@code consumerGroup} or {@code partitionId} is an empty string.
     */
    public EventHubAsyncConsumer createConsumer(String consumerGroup, String partitionId, EventPosition eventPosition,
                                                EventHubConsumerOptions options) {
        Objects.requireNonNull(eventPosition, "'eventPosition' cannot be null.");
        Objects.requireNonNull(options, "'options' cannot be null.");
        Objects.requireNonNull(consumerGroup, "'consumerGroup' cannot be null.");
        Objects.requireNonNull(partitionId, "'partitionId' cannot be null.");

<<<<<<< HEAD
        if (ImplUtils.isNullOrEmpty(consumerGroup)) {
            throw logger.logExceptionAsError(new IllegalArgumentException("'consumerGroup' cannot be an empty string"
                + "."));
        }
        if (ImplUtils.isNullOrEmpty(partitionId)) {
=======
        if (consumerGroup.isEmpty()) {
            throw logger.logExceptionAsError(new IllegalArgumentException("'consumerGroup' cannot be an empty string."));
        } else if (partitionId.isEmpty()) {
>>>>>>> f6f89c80
            throw logger.logExceptionAsError(new IllegalArgumentException("'partitionId' cannot be an empty string."));
        }

        final EventHubConsumerOptions clonedOptions = options.clone();
        if (clonedOptions.scheduler() == null) {
            clonedOptions.scheduler(connectionOptions.scheduler());
        }
        if (clonedOptions.retry() == null) {
            clonedOptions.retry(connectionOptions.retry());
        }

        final String linkName = StringUtil.getRandomString("PR");
        final String entityPath =
            String.format(Locale.US, RECEIVER_ENTITY_PATH_FORMAT, eventHubName, consumerGroup, partitionId);

        final Mono<AmqpReceiveLink> receiveLinkMono = connectionMono.flatMap(connection -> {
            return connection.createSession(entityPath).cast(EventHubSession.class);
        }).flatMap(session -> {
            logger.verbose("Creating consumer for path: {}", entityPath);
            final RetryPolicy retryPolicy = RetryUtil.getRetryPolicy(clonedOptions.retry());

            return session.createConsumer(linkName, entityPath, getExpression(eventPosition),
                clonedOptions.retry().tryTimeout(), retryPolicy, options.ownerLevel(), options.identifier())
                .cast(AmqpReceiveLink.class);
        });

        return new EventHubAsyncConsumer(receiveLinkMono, clonedOptions);
    }

    /**
     * Closes and disposes of connection to service. Any {@link EventHubAsyncConsumer EventHubConsumers} and {@link
     * EventHubAsyncProducer EventHubProducers} created with this instance will have their connections closed.
     */
    @Override
    public void close() {
        if (hasConnection.getAndSet(false)) {
            try {
                final AmqpConnection connection = connectionMono.block(connectionOptions.retry().tryTimeout());
                if (connection != null) {
                    connection.close();
                }
            } catch (IOException exception) {
                throw logger.logExceptionAsError(new AmqpException(false, "Unable to close connection to service",
                    exception,
                    new ErrorContext(connectionOptions.host())));
            }
        }
    }

    private static String getExpression(EventPosition eventPosition) {
        final String isInclusiveFlag = eventPosition.isInclusive() ? "=" : "";

        // order of preference
        if (eventPosition.offset() != null) {
            return String.format(AmqpConstants.AMQP_ANNOTATION_FORMAT, OFFSET_ANNOTATION_NAME.getValue(),
                isInclusiveFlag, eventPosition.offset());
        }

        if (eventPosition.sequenceNumber() != null) {
            return String.format(AmqpConstants.AMQP_ANNOTATION_FORMAT, SEQUENCE_NUMBER_ANNOTATION_NAME.getValue(),
                isInclusiveFlag, eventPosition.sequenceNumber());
        }

        if (eventPosition.enqueuedDateTime() != null) {
            String ms;
            try {
                ms = Long.toString(eventPosition.enqueuedDateTime().toEpochMilli());
            } catch (ArithmeticException ex) {
                ms = Long.toString(Long.MAX_VALUE);
            }

            return String.format(AmqpConstants.AMQP_ANNOTATION_FORMAT, ENQUEUED_TIME_UTC_ANNOTATION_NAME.getValue(),
                isInclusiveFlag, ms);
        }

        throw new IllegalArgumentException("No starting position was set.");
    }

    private static class ResponseMapper implements AmqpResponseMapper {
        @Override
        public EventHubProperties toEventHubProperties(Map<?, ?> amqpBody) {
            return new EventHubProperties(
                (String) amqpBody.get(ManagementChannel.MANAGEMENT_ENTITY_NAME_KEY),
                ((Date) amqpBody.get(ManagementChannel.MANAGEMENT_RESULT_CREATED_AT)).toInstant(),
                (String[]) amqpBody.get(ManagementChannel.MANAGEMENT_RESULT_PARTITION_IDS));
        }

        @Override
        public PartitionProperties toPartitionProperties(Map<?, ?> amqpBody) {
            return new PartitionProperties(
                (String) amqpBody.get(ManagementChannel.MANAGEMENT_ENTITY_NAME_KEY),
                (String) amqpBody.get(ManagementChannel.MANAGEMENT_PARTITION_NAME_KEY),
                (Long) amqpBody.get(ManagementChannel.MANAGEMENT_RESULT_BEGIN_SEQUENCE_NUMBER),
                (Long) amqpBody.get(ManagementChannel.MANAGEMENT_RESULT_LAST_ENQUEUED_SEQUENCE_NUMBER),
                (String) amqpBody.get(ManagementChannel.MANAGEMENT_RESULT_LAST_ENQUEUED_OFFSET),
                ((Date) amqpBody.get(ManagementChannel.MANAGEMENT_RESULT_LAST_ENQUEUED_TIME_UTC)).toInstant(),
                (Boolean) amqpBody.get(ManagementChannel.MANAGEMENT_RESULT_PARTITION_IS_EMPTY));
        }
    }
}<|MERGE_RESOLUTION|>--- conflicted
+++ resolved
@@ -84,18 +84,11 @@
     private final EventHubProducerOptions defaultProducerOptions;
     private final EventHubConsumerOptions defaultConsumerOptions;
 
-<<<<<<< HEAD
     EventHubAsyncClient(ConnectionOptions connectionOptions, ReactorProvider provider,
-                        ReactorHandlerProvider handlerProvider) {
-        Objects.requireNonNull(connectionOptions);
-        Objects.requireNonNull(provider);
-        Objects.requireNonNull(handlerProvider);
-=======
-    EventHubAsyncClient(ConnectionOptions connectionOptions, ReactorProvider provider, ReactorHandlerProvider handlerProvider) {
+    ReactorHandlerProvider handlerProvider) {
         Objects.requireNonNull(connectionOptions, "'connectionOptions' cannot be null.");
         Objects.requireNonNull(provider, "'provider' cannot be null.");
         Objects.requireNonNull(handlerProvider, "'handlerProvider' cannot be null.");
->>>>>>> f6f89c80
 
         this.connectionOptions = connectionOptions;
         this.eventHubName = connectionOptions.eventHubName();
@@ -256,16 +249,9 @@
      * @param options The set of options to apply when creating the consumer.
      *
      * @return An new {@link EventHubAsyncConsumer} that receives events from the partition with all configured {@link
-<<<<<<< HEAD
-     * EventHubConsumerOptions}.
-     *
-     * @throws NullPointerException If {@code eventPosition}, {@code consumerGroup}, {@code partitionId}, or {@code
-     * options} is {@code null}.
-=======
      *         EventHubConsumerOptions}.
      * @throws NullPointerException If {@code eventPosition}, {@code consumerGroup}, {@code partitionId}, or
      *     {@code options} is {@code null}.
->>>>>>> f6f89c80
      * @throws IllegalArgumentException If {@code consumerGroup} or {@code partitionId} is an empty string.
      */
     public EventHubAsyncConsumer createConsumer(String consumerGroup, String partitionId, EventPosition eventPosition,
@@ -275,17 +261,9 @@
         Objects.requireNonNull(consumerGroup, "'consumerGroup' cannot be null.");
         Objects.requireNonNull(partitionId, "'partitionId' cannot be null.");
 
-<<<<<<< HEAD
-        if (ImplUtils.isNullOrEmpty(consumerGroup)) {
-            throw logger.logExceptionAsError(new IllegalArgumentException("'consumerGroup' cannot be an empty string"
-                + "."));
-        }
-        if (ImplUtils.isNullOrEmpty(partitionId)) {
-=======
         if (consumerGroup.isEmpty()) {
             throw logger.logExceptionAsError(new IllegalArgumentException("'consumerGroup' cannot be an empty string."));
         } else if (partitionId.isEmpty()) {
->>>>>>> f6f89c80
             throw logger.logExceptionAsError(new IllegalArgumentException("'partitionId' cannot be an empty string."));
         }
 

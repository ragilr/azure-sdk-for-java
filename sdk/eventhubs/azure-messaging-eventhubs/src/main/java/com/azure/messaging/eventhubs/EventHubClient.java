--- conflicted
+++ resolved
@@ -137,14 +137,8 @@
      * @param eventPosition The position within the partition where the consumer should begin reading events.
      *
      * @return A new {@link EventHubConsumer} that receives events from the partition at the given position.
-<<<<<<< HEAD
-     *
-     * @throws NullPointerException If {@code eventPosition}, {@code consumerGroup}, {@code partitionId}, or {@code
-     * options} is {@code null}.
-=======
      * @throws NullPointerException If {@code eventPosition}, {@code consumerGroup}, {@code partitionId}, or
      *     {@code options} is {@code null}.
->>>>>>> f6f89c80
      * @throws IllegalArgumentException If {@code consumerGroup} or {@code partitionId} is an empty string.
      */
     public EventHubConsumer createConsumer(String consumerGroup, String partitionId, EventPosition eventPosition) {
@@ -178,16 +172,9 @@
      * @param options The set of options to apply when creating the consumer.
      *
      * @return An new {@link EventHubConsumer} that receives events from the partition with all configured {@link
-<<<<<<< HEAD
-     * EventHubConsumerOptions}.
-     *
-     * @throws NullPointerException If {@code eventPosition}, {@code consumerGroup}, {@code partitionId}, or {@code
-     * options} is {@code null}.
-=======
      *     EventHubConsumerOptions}.
      * @throws NullPointerException If {@code eventPosition}, {@code consumerGroup}, {@code partitionId}, or
      *     {@code options} is {@code null}.
->>>>>>> f6f89c80
      * @throws IllegalArgumentException If {@code consumerGroup} or {@code partitionId} is an empty string.
      */
     public EventHubConsumer createConsumer(String consumerGroup, String partitionId, EventPosition eventPosition,

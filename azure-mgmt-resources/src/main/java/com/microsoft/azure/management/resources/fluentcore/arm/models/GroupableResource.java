--- conflicted
+++ resolved
@@ -5,11 +5,7 @@
 
 public interface GroupableResource extends Resource {
 	
-<<<<<<< HEAD
-	public String resourceGroupName();
-=======
-	public String resourceGroup();
->>>>>>> acbf4a0e
+	String resourceGroupName();
 
 	interface DefinitionWithGroupContext<T> {
 	}

--- conflicted
+++ resolved
@@ -365,10 +365,7 @@
         <groupId>com.azure</groupId>
         <artifactId>azure-identity</artifactId>
         <version>${azure-identity.version}</version>
-<<<<<<< HEAD
-=======
-        <scope>test</scope>
->>>>>>> 9cbcdffa
+        <scope>test</scope>
       </dependency>
 
       <dependency>
